# Swagger Code Generator

[![Build Status](https://travis-ci.org/swagger-api/swagger-codegen.png)](https://travis-ci.org/swagger-api/swagger-codegen)

## Overview
This is the swagger codegen project, which allows generation of client libraries automatically from a Swagger-compliant server.  

Check out [Swagger-Spec](https://github.com/swagger-api/swagger-spec) for additional information about the Swagger project, including additional libraries with support for other languages and more. 


## Compatibility
The Swagger Specification has undergone 3 revisions since initial creation in 2010.  The swagger-codegen project has the following compatibilies with the swagger specification:

Swagger Codegen Version | Release Date | Swagger Spec compatibility | Notes
----------------------- | ------------ | -------------------------- | -----
<<<<<<< HEAD
2.1.0                | 2015-06-09   | 1.0, 1.1, 1.2, 2.0   | [master](https://github.com/swagger-api/swagger-codegen)
2.0.17                  | 2014-08-22   | 1.1, 1.2      | [tag v2.0.17](https://github.com/swagger-api/swagger-codegen/tree/v2.0.17)
=======
2.1.0-M2                | 2015-04-06   | 1.0, 1.1, 1.2, 2.0   | [master](https://github.com/swagger-api/swagger-codegen)
2.0.17                  | 2014-08-22   | 1.1, 1.2      | [tag v2.0.17](https://github.com/swagger-api/swagger-codegen/tree/2.0.17)
>>>>>>> ca464058
1.0.4                   | 2012-04-12   | 1.0, 1.1      | [tag v1.0.4](https://github.com/swagger-api/swagger-codegen/tree/swagger-codegen_2.9.1-1.1)


### Prerequisites
You need the following installed and available in your $PATH:

* [Java 7](http://java.oracle.com)

* [Apache maven 3.0.3 or greater](http://maven.apache.org/)
 
#### OS X Users
Don't forget to install Java 7. You probably have 1.6 or 1.8.

Export JAVA_HOME in order to user proper Java version:
```
export JAVA_HOME=`/usr/libexec/java_home -v 1.7`
export PATH=${JAVA_HOME}/bin:$PATH
```

#### Building

After cloning the project, you can build it from source with this command:

```
mvn package
```

### To generate a sample client library
You can build a client against the swagger sample [petstore](http://petstore.swagger.io) API as follows:

```
./bin/java-petstore.sh
```

This will run the generator with this command:

```
java -jar modules/swagger-codegen-cli/target/swagger-codegen-cli.jar generate \
  -i http://petstore.swagger.io/v2/swagger.json \
  -l java \
  -o samples/client/petstore/java
```

With a number of options.  You can get the options with the `help generate` command:

```
NAME
        swagger generate - Generate code with chosen lang

SYNOPSIS
        swagger generate [(-a <authorization> | --auth <authorization>)]
                [(-c <configuration file> | --config <configuration file>)]
                [-D <system properties>]
                (-i <spec file> | --input-spec <spec file>)
                (-l <language> | --lang <language>)
                [(-o <output directory> | --output <output directory>)]
                [(-t <template directory> | --template-dir <template directory>)]
                [(-v | --verbose)]

OPTIONS
        -a <authorization>, --auth <authorization>
            adds authorization headers when fetching the swagger definitions
            remotely. Pass in a URL-encoded string of name:header with a comma
            separating multiple values

        -c <configuration file>, --config <configuration file>
            Path to json configuration file. File content should be in a json
            format {"optionKey":"optionValue", "optionKey1":"optionValue1"...}
            Supported options can be different for each language. Run
            config-help -l {lang} command for language specific config options.

        -D <system properties>
            sets specified system properties in the format of
            name=value,name=value

        -i <spec file>, --input-spec <spec file>
            location of the swagger spec, as URL or file (required)

        -l <language>, --lang <language>
            client language to generate (maybe class name in classpath,
            required)

        -o <output directory>, --output <output directory>
            where to write the generated files (current dir by default)

        -t <template directory>, --template-dir <template directory>
            folder containing the template files

        -v, --verbose
            verbose mode
 ```

You can then compile and run the client, as well as unit tests against it:

```
cd samples/client/petstore/java
mvn package
```

Other languages have petstore samples, too:
```
./bin/android-petstore.sh
./bin/java-petstore.sh
./bin/objc-petstore.sh
```

### Generating libraries from your server
It's just as easy--just use the `-i` flag to point to either a server or file.

### Modifying the client library format
Don't like the default swagger client syntax?  Want a different language supported?  No problem!  Swagger codegen processes mustache templates with the [jmustache](https://github.com/samskivert/jmustache) engine.  You can modify our templates or make your own.

You can look at `modules/swagger-codegen/src/main/resources/${your-language}` for examples.  To make your own templates, create your own files and use the `-t` flag to specify your template folder.  It actually is that easy.

### Making your own codegen modules
If you're starting a project with a new language and don't see what you need, swagger-codegen can help you create a project to generate your own libraries:

```
java -jar modules/swagger-codegen-distribution/target/swagger-codegen-cli.jar meta \
  -o output/myLibrary -n myClientCodegen -p com.my.company.codegen
```

This will write, in the folder `output/myLibrary`, all the files you need to get started, including a README.md. Once modified and compiled, you can load your library with the codegen and generate clients with your own, custom-rolled logic.

### Where is Javascript???
See our [javascript library](http://github.com/swagger-api/swagger-js)--it's completely dynamic and doesn't require
static code generation.
There is a third-party component called [swagger-js-codegen](https://github.com/wcandillon/swagger-js-codegen) that can generate angularjs or nodejs source code from a swagger specification.


#### Generating a client from flat files (i.e. no remote server calls)
If you don't want to call your server, you can save the swagger spec files into a directory and pass an argument
to the code generator like this:

```
-i ./modules/swagger-codegen/src/test/resources/2_0/petstore.json
```

Great for creating libraries on your ci server, from the [Swagger Editor](http://editor.swagger.io)... or while coding on an airplane.

### Customizing the generator

There are different aspects of customizing the code generator beyond just creating or modifying templates.  Each language has a supporting configuration file to handle different type mappings, etc:

```
$ ls -1 modules/swagger-codegen/src/main/java/io/swagger/codegen/languages/
AkkaScalaClientCodegen.java
AndroidClientCodegen.java
AsyncScalaClientCodegen.java
CSharpClientCodegen.java
JavaClientCodegen.java
JaxRSServerCodegen.java
NodeJSServerCodegen.java
ObjcClientCodegen.java
PerlClientCodegen.java
PhpClientCodegen.java
Python3ClientCodegen.java
PythonClientCodegen.java
Qt5CPPGenerator.java
RetrofitClientCodegen.java
RubyClientCodegen.java
ScalaClientCodegen.java
ScalatraServerCodegen.java
SpringMVCServerCodegen.java
StaticDocCodegen.java
StaticHtmlGenerator.java
SwaggerGenerator.java
SwaggerYamlGenerator.java
SwiftGenerator.java
TizenClientCodegen.java
```

Each of these files creates reasonable defaults so you can get running quickly.  But if you want to configure package names, prefixes, model folders, etc. you can use a json config file to pass the values.

```
java -jar modules/swagger-codegen-cli/target/swagger-codegen-cli.jar generate \
  -i http://petstore.swagger.io/v2/swagger.json \
  -l java \
  -o samples/client/petstore/java \
  -c path/to/config.json
```
Supported config options can be different per language. Running `config-help -l {lang}` will show available options.

```
java -jar modules/swagger-codegen-cli/target/swagger-codegen-cli.jarr config-help -l java
```

Output

```
CONFIG OPTIONS
	modelPackage
	    package for generated models

	apiPackage
	    package for generated api classes

	invokerPackage
	    root package for generated code

	groupId
	    groupId in generated pom.xml

	artifactId
	    artifactId in generated pom.xml

	artifactVersion
	    artifact version in generated pom.xml

	sourceFolder
	    source folder for generated code
```

Your config file for java can look like

```
{
  "groupId":"com.my.company",
  "artifactId":"MyClent",
  "artifactVersion":"1.2.0"
}
```

For all the unspecified options default values will be used.

Another way to override default options is to extend config class for specific language.
To change, for example, the prefix for the Objective-C generated files, simply subclass the ObjcClientCodegen.java:

```
package com.mycompany.swagger.codegen;

import io.swagger.codegen.languages.*;

public class MyObjcCodegen extends ObjcClientCodegen {
  static {
    PREFIX = "HELO";
  }
}
```

and specify the `classname` when running the generator:

```
-l com.mycompany.swagger.codegen.MyObjcCodegen
```

Your subclass will now be loaded and overrides the `PREFIX` value in the superclass.

### Validating your swagger spec

You have options.  The easiest is to use our [online validator](https://github.com/swagger-api/validator-badge) which not only will let you validate your spec, but with the debug flag, you can see what's wrong with your spec.  For example:

http://online.swagger.io/validator/debug?url=http://petstore.swagger.io/v2/swagger.json

### Generating dynamic html api documentation

To do so, just use the `-l dynamic-html` flag when reading a spec file.  This creates HTML documentation that is available as a single-page application with AJAX.  To view the documentation:

```
cd samples/dynamic-html/
npm install
node .
```

Which launches a node.js server so the AJAX calls have a place to go.


### Generating static html api documentation

To do so, just use the `-l html` flag when reading a spec file.  This creates a single, simple HTML file with embedded css so you can ship it as an email attachment, or load it from your filesystem:

```
cd samples/html/
open index.html
```


### To build a server stub

You can also use the codegen to generate a server for a couple different frameworks.  Take a look here:

### node.js
```
java -jar modules/swagger-codegen-cli/target/swagger-codegen-cli.jar generate \
  -i http://petstore.swagger.io/v2/swagger.json \
  -l nodejs \
  -o samples/server/petstore/nodejs
```

### rails-grape
#### Not yet migrated to this branch


### scala scalatra
```
java -jar modules/swagger-codegen-cli/target/swagger-codegen-cli.jar generate \
  -i http://petstore.swagger.io/v2/swagger.json \
  -l scalatra \
  -o samples/server/petstore/scalatra
```

### java jax-rs

```
java -jar modules/swagger-codegen-cli/target/swagger-codegen-cli.jar generate \
  -i http://petstore.swagger.io/v2/swagger.json \
  -l jaxrs \
  -o samples/server/petstore/jaxrs
```

### java spring-mvc

```
java -jar modules/swagger-codegen-cli/target/swagger-codegen-cli.jar generate \
  -i http://petstore.swagger.io/v2/swagger.json \
  -l spring-mvc \
  -o samples/server/petstore/spring-mvc
```
### To build the codegen library

This will create the swagger-codegen library from source.  

```
mvn package
```

Note!  The templates are included in the library generated.  If you want to modify the templates, you'll need to either repackage the library OR specify a path to your scripts

License
-------

Copyright 2015 SmartBear Software

Licensed under the Apache License, Version 2.0 (the "License");
you may not use this file except in compliance with the License.
You may obtain a copy of the License at [apache.org/licenses/LICENSE-2.0](http://www.apache.org/licenses/LICENSE-2.0)

Unless required by applicable law or agreed to in writing, software
distributed under the License is distributed on an "AS IS" BASIS,
WITHOUT WARRANTIES OR CONDITIONS OF ANY KIND, either express or implied.
See the License for the specific language governing permissions and
limitations under the License.<|MERGE_RESOLUTION|>--- conflicted
+++ resolved
@@ -13,13 +13,8 @@
 
 Swagger Codegen Version | Release Date | Swagger Spec compatibility | Notes
 ----------------------- | ------------ | -------------------------- | -----
-<<<<<<< HEAD
-2.1.0                | 2015-06-09   | 1.0, 1.1, 1.2, 2.0   | [master](https://github.com/swagger-api/swagger-codegen)
+2.1.0                   | 2015-06-09   | 1.0, 1.1, 1.2, 2.0   | [master](https://github.com/swagger-api/swagger-codegen)
 2.0.17                  | 2014-08-22   | 1.1, 1.2      | [tag v2.0.17](https://github.com/swagger-api/swagger-codegen/tree/v2.0.17)
-=======
-2.1.0-M2                | 2015-04-06   | 1.0, 1.1, 1.2, 2.0   | [master](https://github.com/swagger-api/swagger-codegen)
-2.0.17                  | 2014-08-22   | 1.1, 1.2      | [tag v2.0.17](https://github.com/swagger-api/swagger-codegen/tree/2.0.17)
->>>>>>> ca464058
 1.0.4                   | 2012-04-12   | 1.0, 1.1      | [tag v1.0.4](https://github.com/swagger-api/swagger-codegen/tree/swagger-codegen_2.9.1-1.1)
 
 
