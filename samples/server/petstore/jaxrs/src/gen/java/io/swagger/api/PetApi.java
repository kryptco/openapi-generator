--- conflicted
+++ resolved
@@ -26,11 +26,7 @@
 
 
 @io.swagger.annotations.Api(value = "/pet", description = "the pet API")
-<<<<<<< HEAD
-@javax.annotation.Generated(value = "class io.swagger.codegen.languages.JaxRSServerCodegen", date = "2015-10-20T08:49:54.299-07:00")
-=======
-@javax.annotation.Generated(value = "class io.swagger.codegen.languages.JaxRSServerCodegen", date = "2015-10-16T21:16:23.957-04:00")
->>>>>>> 6b7059d2
+@javax.annotation.Generated(value = "class io.swagger.codegen.languages.JaxRSServerCodegen", date = "2015-10-20T10:58:35.558-07:00")
 public class PetApi  {
 
    private final PetApiService delegate = PetApiServiceFactory.getPetApi();
@@ -39,12 +35,7 @@
     
     @Consumes({ "application/json", "application/xml" })
     @Produces({ "application/json", "application/xml" })
-    @io.swagger.annotations.ApiOperation(value = "Update an existing pet", notes = "", response = Void.class, authorizations = {
-        @io.swagger.annotations.Authorization(value = "petstore_auth", scopes = {
-            @io.swagger.annotations.AuthorizationScope(scope = "write:pets", description = "modify pets in your account"),
-            @io.swagger.annotations.AuthorizationScope(scope = "read:pets", description = "read your pets")
-        })
-    })
+    @io.swagger.annotations.ApiOperation(value = "Update an existing pet", notes = "", response = Void.class)
     @io.swagger.annotations.ApiResponses(value = { 
         @io.swagger.annotations.ApiResponse(code = 400, message = "Invalid ID supplied", response = Void.class),
         
@@ -60,12 +51,7 @@
     
     @Consumes({ "application/json", "application/xml" })
     @Produces({ "application/json", "application/xml" })
-    @io.swagger.annotations.ApiOperation(value = "Add a new pet to the store", notes = "", response = Void.class, authorizations = {
-        @io.swagger.annotations.Authorization(value = "petstore_auth", scopes = {
-            @io.swagger.annotations.AuthorizationScope(scope = "write:pets", description = "modify pets in your account"),
-            @io.swagger.annotations.AuthorizationScope(scope = "read:pets", description = "read your pets")
-        })
-    })
+    @io.swagger.annotations.ApiOperation(value = "Add a new pet to the store", notes = "", response = Void.class)
     @io.swagger.annotations.ApiResponses(value = { 
         @io.swagger.annotations.ApiResponse(code = 405, message = "Invalid input", response = Void.class) })
 
@@ -77,12 +63,7 @@
     @Path("/findByStatus")
     
     @Produces({ "application/json", "application/xml" })
-    @io.swagger.annotations.ApiOperation(value = "Finds Pets by status", notes = "Multiple status values can be provided with comma seperated strings", response = Pet.class, responseContainer = "List", authorizations = {
-        @io.swagger.annotations.Authorization(value = "petstore_auth", scopes = {
-            @io.swagger.annotations.AuthorizationScope(scope = "write:pets", description = "modify pets in your account"),
-            @io.swagger.annotations.AuthorizationScope(scope = "read:pets", description = "read your pets")
-        })
-    })
+    @io.swagger.annotations.ApiOperation(value = "Finds Pets by status", notes = "Multiple status values can be provided with comma seperated strings", response = Pet.class, responseContainer = "List")
     @io.swagger.annotations.ApiResponses(value = { 
         @io.swagger.annotations.ApiResponse(code = 200, message = "successful operation", response = Pet.class, responseContainer = "List"),
         
@@ -96,12 +77,7 @@
     @Path("/findByTags")
     
     @Produces({ "application/json", "application/xml" })
-    @io.swagger.annotations.ApiOperation(value = "Finds Pets by tags", notes = "Muliple tags can be provided with comma seperated strings. Use tag1, tag2, tag3 for testing.", response = Pet.class, responseContainer = "List", authorizations = {
-        @io.swagger.annotations.Authorization(value = "petstore_auth", scopes = {
-            @io.swagger.annotations.AuthorizationScope(scope = "write:pets", description = "modify pets in your account"),
-            @io.swagger.annotations.AuthorizationScope(scope = "read:pets", description = "read your pets")
-        })
-    })
+    @io.swagger.annotations.ApiOperation(value = "Finds Pets by tags", notes = "Muliple tags can be provided with comma seperated strings. Use tag1, tag2, tag3 for testing.", response = Pet.class, responseContainer = "List")
     @io.swagger.annotations.ApiResponses(value = { 
         @io.swagger.annotations.ApiResponse(code = 200, message = "successful operation", response = Pet.class, responseContainer = "List"),
         
@@ -115,13 +91,7 @@
     @Path("/{petId}")
     
     @Produces({ "application/json", "application/xml" })
-    @io.swagger.annotations.ApiOperation(value = "Find pet by ID", notes = "Returns a pet when ID < 10.  ID > 10 or nonintegers will simulate API error conditions", response = Pet.class, authorizations = {
-        @io.swagger.annotations.Authorization(value = "api_key"),
-        @io.swagger.annotations.Authorization(value = "petstore_auth", scopes = {
-            @io.swagger.annotations.AuthorizationScope(scope = "write:pets", description = "modify pets in your account"),
-            @io.swagger.annotations.AuthorizationScope(scope = "read:pets", description = "read your pets")
-        })
-    })
+    @io.swagger.annotations.ApiOperation(value = "Find pet by ID", notes = "Returns a pet when ID < 10.  ID > 10 or nonintegers will simulate API error conditions", response = Pet.class)
     @io.swagger.annotations.ApiResponses(value = { 
         @io.swagger.annotations.ApiResponse(code = 200, message = "successful operation", response = Pet.class),
         
@@ -137,12 +107,7 @@
     @Path("/{petId}")
     @Consumes({ "application/x-www-form-urlencoded" })
     @Produces({ "application/json", "application/xml" })
-    @io.swagger.annotations.ApiOperation(value = "Updates a pet in the store with form data", notes = "", response = Void.class, authorizations = {
-        @io.swagger.annotations.Authorization(value = "petstore_auth", scopes = {
-            @io.swagger.annotations.AuthorizationScope(scope = "write:pets", description = "modify pets in your account"),
-            @io.swagger.annotations.AuthorizationScope(scope = "read:pets", description = "read your pets")
-        })
-    })
+    @io.swagger.annotations.ApiOperation(value = "Updates a pet in the store with form data", notes = "", response = Void.class)
     @io.swagger.annotations.ApiResponses(value = { 
         @io.swagger.annotations.ApiResponse(code = 405, message = "Invalid input", response = Void.class) })
 
@@ -156,12 +121,7 @@
     @Path("/{petId}")
     
     @Produces({ "application/json", "application/xml" })
-    @io.swagger.annotations.ApiOperation(value = "Deletes a pet", notes = "", response = Void.class, authorizations = {
-        @io.swagger.annotations.Authorization(value = "petstore_auth", scopes = {
-            @io.swagger.annotations.AuthorizationScope(scope = "write:pets", description = "modify pets in your account"),
-            @io.swagger.annotations.AuthorizationScope(scope = "read:pets", description = "read your pets")
-        })
-    })
+    @io.swagger.annotations.ApiOperation(value = "Deletes a pet", notes = "", response = Void.class)
     @io.swagger.annotations.ApiResponses(value = { 
         @io.swagger.annotations.ApiResponse(code = 400, message = "Invalid pet value", response = Void.class) })
 
@@ -174,12 +134,7 @@
     @Path("/{petId}/uploadImage")
     @Consumes({ "multipart/form-data" })
     @Produces({ "application/json", "application/xml" })
-    @io.swagger.annotations.ApiOperation(value = "uploads an image", notes = "", response = Void.class, authorizations = {
-        @io.swagger.annotations.Authorization(value = "petstore_auth", scopes = {
-            @io.swagger.annotations.AuthorizationScope(scope = "write:pets", description = "modify pets in your account"),
-            @io.swagger.annotations.AuthorizationScope(scope = "read:pets", description = "read your pets")
-        })
-    })
+    @io.swagger.annotations.ApiOperation(value = "uploads an image", notes = "", response = Void.class)
     @io.swagger.annotations.ApiResponses(value = { 
         @io.swagger.annotations.ApiResponse(code = 200, message = "successful operation", response = Void.class) })
 
