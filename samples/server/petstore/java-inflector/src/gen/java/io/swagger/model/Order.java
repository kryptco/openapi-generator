package io.swagger.model;

import java.util.Objects;
import com.fasterxml.jackson.annotation.JsonProperty;
import com.fasterxml.jackson.annotation.JsonCreator;
import com.fasterxml.jackson.annotation.JsonValue;
import io.swagger.annotations.ApiModel;
import io.swagger.annotations.ApiModelProperty;
import java.util.Date;





<<<<<<< HEAD
@javax.annotation.Generated(value = "io.swagger.codegen.languages.JavaInflectorServerCodegen", date = "2017-03-13T18:03:34.096+01:00")
=======

>>>>>>> b5be3f4a
public class Order   {
  @JsonProperty("id")
  private Long id = null;

  @JsonProperty("petId")
  private Long petId = null;

  @JsonProperty("quantity")
  private Integer quantity = null;

  @JsonProperty("shipDate")
  private Date shipDate = null;

  /**
   * Order Status
   */
  public enum StatusEnum {
    PLACED("placed"),
    
    APPROVED("approved"),
    
    DELIVERED("delivered");

    private String value;

    StatusEnum(String value) {
      this.value = value;
    }

    @Override
    @JsonValue
    public String toString() {
      return String.valueOf(value);
    }

    @JsonCreator
    public static StatusEnum fromValue(String text) {
      for (StatusEnum b : StatusEnum.values()) {
        if (String.valueOf(b.value).equals(text)) {
          return b;
        }
      }
      return null;
    }
  }

  @JsonProperty("status")
  private StatusEnum status = null;

  @JsonProperty("complete")
  private Boolean complete = false;

  /**
   **/
  public Order id(Long id) {
    this.id = id;
    return this;
  }

  
  @ApiModelProperty(example = "null", value = "")
  @JsonProperty("id")
  public Long getId() {
    return id;
  }
  public void setId(Long id) {
    this.id = id;
  }

  /**
   **/
  public Order petId(Long petId) {
    this.petId = petId;
    return this;
  }

  
  @ApiModelProperty(example = "null", value = "")
  @JsonProperty("petId")
  public Long getPetId() {
    return petId;
  }
  public void setPetId(Long petId) {
    this.petId = petId;
  }

  /**
   **/
  public Order quantity(Integer quantity) {
    this.quantity = quantity;
    return this;
  }

  
  @ApiModelProperty(example = "null", value = "")
  @JsonProperty("quantity")
  public Integer getQuantity() {
    return quantity;
  }
  public void setQuantity(Integer quantity) {
    this.quantity = quantity;
  }

  /**
   **/
  public Order shipDate(Date shipDate) {
    this.shipDate = shipDate;
    return this;
  }

  
  @ApiModelProperty(example = "null", value = "")
  @JsonProperty("shipDate")
  public Date getShipDate() {
    return shipDate;
  }
  public void setShipDate(Date shipDate) {
    this.shipDate = shipDate;
  }

  /**
   * Order Status
   **/
  public Order status(StatusEnum status) {
    this.status = status;
    return this;
  }

  
  @ApiModelProperty(example = "null", value = "Order Status")
  @JsonProperty("status")
  public StatusEnum getStatus() {
    return status;
  }
  public void setStatus(StatusEnum status) {
    this.status = status;
  }

  /**
   **/
  public Order complete(Boolean complete) {
    this.complete = complete;
    return this;
  }

  
  @ApiModelProperty(example = "null", value = "")
  @JsonProperty("complete")
  public Boolean getComplete() {
    return complete;
  }
  public void setComplete(Boolean complete) {
    this.complete = complete;
  }


  @Override
  public boolean equals(java.lang.Object o) {
    if (this == o) {
      return true;
    }
    if (o == null || getClass() != o.getClass()) {
      return false;
    }
    Order order = (Order) o;
    return Objects.equals(id, order.id) &&
        Objects.equals(petId, order.petId) &&
        Objects.equals(quantity, order.quantity) &&
        Objects.equals(shipDate, order.shipDate) &&
        Objects.equals(status, order.status) &&
        Objects.equals(complete, order.complete);
  }

  @Override
  public int hashCode() {
    return Objects.hash(id, petId, quantity, shipDate, status, complete);
  }

  @Override
  public String toString() {
    StringBuilder sb = new StringBuilder();
    sb.append("class Order {\n");
    
    sb.append("    id: ").append(toIndentedString(id)).append("\n");
    sb.append("    petId: ").append(toIndentedString(petId)).append("\n");
    sb.append("    quantity: ").append(toIndentedString(quantity)).append("\n");
    sb.append("    shipDate: ").append(toIndentedString(shipDate)).append("\n");
    sb.append("    status: ").append(toIndentedString(status)).append("\n");
    sb.append("    complete: ").append(toIndentedString(complete)).append("\n");
    sb.append("}");
    return sb.toString();
  }

  /**
   * Convert the given object to string with each line indented by 4 spaces
   * (except the first line).
   */
  private String toIndentedString(java.lang.Object o) {
    if (o == null) {
      return "null";
    }
    return o.toString().replace("\n", "\n    ");
  }
}
<|MERGE_RESOLUTION|>--- conflicted
+++ resolved
@@ -12,11 +12,7 @@
 
 
 
-<<<<<<< HEAD
-@javax.annotation.Generated(value = "io.swagger.codegen.languages.JavaInflectorServerCodegen", date = "2017-03-13T18:03:34.096+01:00")
-=======
-
->>>>>>> b5be3f4a
+
 public class Order   {
   @JsonProperty("id")
   private Long id = null;
@@ -77,7 +73,7 @@
   }
 
   
-  @ApiModelProperty(example = "null", value = "")
+  @ApiModelProperty(value = "")
   @JsonProperty("id")
   public Long getId() {
     return id;
@@ -94,7 +90,7 @@
   }
 
   
-  @ApiModelProperty(example = "null", value = "")
+  @ApiModelProperty(value = "")
   @JsonProperty("petId")
   public Long getPetId() {
     return petId;
@@ -111,7 +107,7 @@
   }
 
   
-  @ApiModelProperty(example = "null", value = "")
+  @ApiModelProperty(value = "")
   @JsonProperty("quantity")
   public Integer getQuantity() {
     return quantity;
@@ -128,7 +124,7 @@
   }
 
   
-  @ApiModelProperty(example = "null", value = "")
+  @ApiModelProperty(value = "")
   @JsonProperty("shipDate")
   public Date getShipDate() {
     return shipDate;
@@ -146,7 +142,7 @@
   }
 
   
-  @ApiModelProperty(example = "null", value = "Order Status")
+  @ApiModelProperty(value = "Order Status")
   @JsonProperty("status")
   public StatusEnum getStatus() {
     return status;
@@ -163,7 +159,7 @@
   }
 
   
-  @ApiModelProperty(example = "null", value = "")
+  @ApiModelProperty(value = "")
   @JsonProperty("complete")
   public Boolean getComplete() {
     return complete;
