package io.swagger.model;

import java.util.Objects;
import com.fasterxml.jackson.annotation.JsonProperty;
import com.fasterxml.jackson.annotation.JsonCreator;
import io.swagger.annotations.ApiModel;
import io.swagger.annotations.ApiModelProperty;
import io.swagger.model.Animal;
import java.util.HashMap;
import java.util.List;
import java.util.Map;
import java.util.UUID;
import org.threeten.bp.OffsetDateTime;
import javax.validation.Valid;
import javax.validation.constraints.*;

/**
 * MixedPropertiesAndAdditionalPropertiesClass
 */

public class MixedPropertiesAndAdditionalPropertiesClass   {
  @JsonProperty("uuid")
  private UUID uuid = null;

  @JsonProperty("dateTime")
  private OffsetDateTime dateTime = null;

  @JsonProperty("map")
  private Map<String, Animal> map = null;

  public MixedPropertiesAndAdditionalPropertiesClass uuid(UUID uuid) {
    this.uuid = uuid;
    return this;
  }

   /**
   * Get uuid
   * @return uuid
  **/
  @ApiModelProperty(value = "")

  @Valid

  public UUID getUuid() {
    return uuid;
  }

  public void setUuid(UUID uuid) {
    this.uuid = uuid;
  }

  public MixedPropertiesAndAdditionalPropertiesClass dateTime(OffsetDateTime dateTime) {
    this.dateTime = dateTime;
    return this;
  }

   /**
   * Get dateTime
   * @return dateTime
  **/
  @ApiModelProperty(value = "")

  @Valid
<<<<<<< HEAD
  public OffsetDateTime getDateTime() {
=======

  public DateTime getDateTime() {
>>>>>>> 9b68f02f
    return dateTime;
  }

  public void setDateTime(OffsetDateTime dateTime) {
    this.dateTime = dateTime;
  }

  public MixedPropertiesAndAdditionalPropertiesClass map(Map<String, Animal> map) {
    this.map = map;
    return this;
  }

  public MixedPropertiesAndAdditionalPropertiesClass putMapItem(String key, Animal mapItem) {
    if (this.map == null) {
      this.map = new HashMap<String, Animal>();
    }
    this.map.put(key, mapItem);
    return this;
  }

   /**
   * Get map
   * @return map
  **/
  @ApiModelProperty(value = "")

  @Valid

  public Map<String, Animal> getMap() {
    return map;
  }

  public void setMap(Map<String, Animal> map) {
    this.map = map;
  }


  @Override
  public boolean equals(java.lang.Object o) {
    if (this == o) {
      return true;
    }
    if (o == null || getClass() != o.getClass()) {
      return false;
    }
    MixedPropertiesAndAdditionalPropertiesClass mixedPropertiesAndAdditionalPropertiesClass = (MixedPropertiesAndAdditionalPropertiesClass) o;
    return Objects.equals(this.uuid, mixedPropertiesAndAdditionalPropertiesClass.uuid) &&
        Objects.equals(this.dateTime, mixedPropertiesAndAdditionalPropertiesClass.dateTime) &&
        Objects.equals(this.map, mixedPropertiesAndAdditionalPropertiesClass.map);
  }

  @Override
  public int hashCode() {
    return Objects.hash(uuid, dateTime, map);
  }

  @Override
  public String toString() {
    StringBuilder sb = new StringBuilder();
    sb.append("class MixedPropertiesAndAdditionalPropertiesClass {\n");
    
    sb.append("    uuid: ").append(toIndentedString(uuid)).append("\n");
    sb.append("    dateTime: ").append(toIndentedString(dateTime)).append("\n");
    sb.append("    map: ").append(toIndentedString(map)).append("\n");
    sb.append("}");
    return sb.toString();
  }

  /**
   * Convert the given object to string with each line indented by 4 spaces
   * (except the first line).
   */
  private String toIndentedString(java.lang.Object o) {
    if (o == null) {
      return "null";
    }
    return o.toString().replace("\n", "\n    ");
  }
}
<|MERGE_RESOLUTION|>--- conflicted
+++ resolved
@@ -61,12 +61,8 @@
   @ApiModelProperty(value = "")
 
   @Valid
-<<<<<<< HEAD
+
   public OffsetDateTime getDateTime() {
-=======
-
-  public DateTime getDateTime() {
->>>>>>> 9b68f02f
     return dateTime;
   }
 
