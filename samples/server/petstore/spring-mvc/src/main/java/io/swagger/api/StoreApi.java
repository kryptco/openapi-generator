--- conflicted
+++ resolved
@@ -31,24 +31,14 @@
 @Controller
 @RequestMapping(value = "/store", produces = {APPLICATION_JSON_VALUE})
 @Api(value = "/store", description = "the store API")
-<<<<<<< HEAD
-@javax.annotation.Generated(value = "class io.swagger.codegen.languages.SpringMVCServerCodegen", date = "2016-04-15T00:38:43.027+08:00")
-=======
 @javax.annotation.Generated(value = "class io.swagger.codegen.languages.SpringMVCServerCodegen", date = "2016-04-14T23:14:04.836+08:00")
->>>>>>> ed164a77
 public class StoreApi {
 
   @ApiOperation(value = "Delete purchase order by ID", notes = "For valid response try integer IDs with value < 1000. Anything above 1000 or nonintegers will generate API errors", response = Void.class)
   @io.swagger.annotations.ApiResponses(value = { 
-<<<<<<< HEAD
-    @io.swagger.annotations.ApiResponse(code = 400, message = "Invalid ID supplied"),
-    @io.swagger.annotations.ApiResponse(code = 404, message = "Order not found") })
-  @RequestMapping(value = "/order/{orderId}", 
-=======
     @io.swagger.annotations.ApiResponse(code = 400, message = "Invalid ID supplied", response = Void.class),
     @io.swagger.annotations.ApiResponse(code = 404, message = "Order not found", response = Void.class) })
   @RequestMapping(value = "/order/{orderId}",
->>>>>>> ed164a77
     produces = { "application/xml", "application/json" }, 
     
     method = RequestMethod.DELETE)
@@ -66,13 +56,8 @@
     @Authorization(value = "api_key")
   })
   @io.swagger.annotations.ApiResponses(value = { 
-<<<<<<< HEAD
-    @io.swagger.annotations.ApiResponse(code = 200, message = "successful operation") })
-  @RequestMapping(value = "/inventory", 
-=======
     @io.swagger.annotations.ApiResponse(code = 200, message = "successful operation", response = Integer.class) })
   @RequestMapping(value = "/inventory",
->>>>>>> ed164a77
     produces = { "application/json" }, 
     
     method = RequestMethod.GET)
@@ -85,17 +70,10 @@
 
   @ApiOperation(value = "Find purchase order by ID", notes = "For valid response try integer IDs with value <= 5 or > 10. Other values will generated exceptions", response = Order.class)
   @io.swagger.annotations.ApiResponses(value = { 
-<<<<<<< HEAD
-    @io.swagger.annotations.ApiResponse(code = 200, message = "successful operation"),
-    @io.swagger.annotations.ApiResponse(code = 400, message = "Invalid ID supplied"),
-    @io.swagger.annotations.ApiResponse(code = 404, message = "Order not found") })
-  @RequestMapping(value = "/order/{orderId}", 
-=======
     @io.swagger.annotations.ApiResponse(code = 200, message = "successful operation", response = Order.class),
     @io.swagger.annotations.ApiResponse(code = 400, message = "Invalid ID supplied", response = Order.class),
     @io.swagger.annotations.ApiResponse(code = 404, message = "Order not found", response = Order.class) })
   @RequestMapping(value = "/order/{orderId}",
->>>>>>> ed164a77
     produces = { "application/xml", "application/json" }, 
     
     method = RequestMethod.GET)
@@ -111,15 +89,9 @@
 
   @ApiOperation(value = "Place an order for a pet", notes = "", response = Order.class)
   @io.swagger.annotations.ApiResponses(value = { 
-<<<<<<< HEAD
-    @io.swagger.annotations.ApiResponse(code = 200, message = "successful operation"),
-    @io.swagger.annotations.ApiResponse(code = 400, message = "Invalid Order") })
-  @RequestMapping(value = "/order", 
-=======
     @io.swagger.annotations.ApiResponse(code = 200, message = "successful operation", response = Order.class),
     @io.swagger.annotations.ApiResponse(code = 400, message = "Invalid Order", response = Order.class) })
   @RequestMapping(value = "/order",
->>>>>>> ed164a77
     produces = { "application/xml", "application/json" }, 
     
     method = RequestMethod.POST)
