package io.swagger.api;

import io.swagger.model.ModelApiResponse;
import io.swagger.model.Pet;
import org.springframework.core.io.Resource;

import io.swagger.annotations.*;
import org.springframework.http.ResponseEntity;
import org.springframework.web.bind.annotation.PathVariable;
import org.springframework.web.bind.annotation.RequestBody;
import org.springframework.web.bind.annotation.RequestHeader;
import org.springframework.web.bind.annotation.RequestMapping;
import org.springframework.web.bind.annotation.RequestMethod;
import org.springframework.web.bind.annotation.RequestParam;
import org.springframework.web.bind.annotation.RequestPart;
import org.springframework.web.multipart.MultipartFile;
import java.io.IOException;

import java.util.List;
import javax.validation.constraints.*;
import javax.validation.Valid;

@Api(value = "pet", description = "the pet API")
public interface PetApi {

    @ApiOperation(value = "Add a new pet to the store", notes = "", response = Void.class, authorizations = {
        @Authorization(value = "petstore_auth", scopes = {
            @AuthorizationScope(scope = "write:pets", description = "modify pets in your account"),
            @AuthorizationScope(scope = "read:pets", description = "read your pets")
            })
    }, tags={ "pet", })
    @ApiResponses(value = { 
        @ApiResponse(code = 405, message = "Invalid input", response = Void.class) })
    @RequestMapping(value = "/pet",
        produces = { "application/xml", "application/json" }, 
        consumes = { "application/json", "application/xml" },
        method = RequestMethod.POST)
    ResponseEntity<Void> addPet(@ApiParam(value = "Pet object that needs to be added to the store" ,required=true )  @Valid @RequestBody Pet body, @RequestHeader(value = "Accept", required = false) String accept);


    @ApiOperation(value = "Deletes a pet", notes = "", response = Void.class, authorizations = {
        @Authorization(value = "petstore_auth", scopes = {
            @AuthorizationScope(scope = "write:pets", description = "modify pets in your account"),
            @AuthorizationScope(scope = "read:pets", description = "read your pets")
            })
    }, tags={ "pet", })
    @ApiResponses(value = { 
        @ApiResponse(code = 400, message = "Invalid pet value", response = Void.class) })
    @RequestMapping(value = "/pet/{petId}",
        produces = { "application/xml", "application/json" }, 
        method = RequestMethod.DELETE)
    ResponseEntity<Void> deletePet(@ApiParam(value = "Pet id to delete",required=true ) @PathVariable("petId") Long petId,@ApiParam(value = "" ) @RequestHeader(value="api_key", required=false) String apiKey, @RequestHeader(value = "Accept", required = false) String accept);


    @ApiOperation(value = "Finds Pets by status", notes = "Multiple status values can be provided with comma separated strings", response = Pet.class, responseContainer = "List", authorizations = {
        @Authorization(value = "petstore_auth", scopes = {
            @AuthorizationScope(scope = "write:pets", description = "modify pets in your account"),
            @AuthorizationScope(scope = "read:pets", description = "read your pets")
            })
    }, tags={ "pet", })
    @ApiResponses(value = { 
<<<<<<< HEAD
        @ApiResponse(code = 200, message = "successful operation", response = Pet.class),
        @ApiResponse(code = 400, message = "Invalid status value", response = Pet.class) })
=======
        @ApiResponse(code = 200, message = "successful operation", response = Pet.class, responseContainer = "List"),
        @ApiResponse(code = 400, message = "Invalid status value", response = Void.class) })
    
>>>>>>> 77555bfa
    @RequestMapping(value = "/pet/findByStatus",
        produces = { "application/xml", "application/json" }, 
        method = RequestMethod.GET)
    ResponseEntity<List<Pet>> findPetsByStatus( @NotNull@ApiParam(value = "Status values that need to be considered for filter", required = true, allowableValues = "available, pending, sold") @RequestParam(value = "status", required = true) List<String> status, @RequestHeader(value = "Accept", required = false) String accept) throws IOException;


    @ApiOperation(value = "Finds Pets by tags", notes = "Multiple tags can be provided with comma separated strings. Use tag1, tag2, tag3 for testing.", response = Pet.class, responseContainer = "List", authorizations = {
        @Authorization(value = "petstore_auth", scopes = {
            @AuthorizationScope(scope = "write:pets", description = "modify pets in your account"),
            @AuthorizationScope(scope = "read:pets", description = "read your pets")
            })
    }, tags={ "pet", })
    @ApiResponses(value = { 
<<<<<<< HEAD
        @ApiResponse(code = 200, message = "successful operation", response = Pet.class),
        @ApiResponse(code = 400, message = "Invalid tag value", response = Pet.class) })
=======
        @ApiResponse(code = 200, message = "successful operation", response = Pet.class, responseContainer = "List"),
        @ApiResponse(code = 400, message = "Invalid tag value", response = Void.class) })
    
>>>>>>> 77555bfa
    @RequestMapping(value = "/pet/findByTags",
        produces = { "application/xml", "application/json" }, 
        method = RequestMethod.GET)
    ResponseEntity<List<Pet>> findPetsByTags( @NotNull@ApiParam(value = "Tags to filter by", required = true) @RequestParam(value = "tags", required = true) List<String> tags, @RequestHeader(value = "Accept", required = false) String accept) throws IOException;


    @ApiOperation(value = "Find pet by ID", notes = "Returns a single pet", response = Pet.class, authorizations = {
        @Authorization(value = "api_key")
    }, tags={ "pet", })
    @ApiResponses(value = { 
        @ApiResponse(code = 200, message = "successful operation", response = Pet.class),
<<<<<<< HEAD
        @ApiResponse(code = 400, message = "Invalid ID supplied", response = Pet.class),
        @ApiResponse(code = 404, message = "Pet not found", response = Pet.class) })
=======
        @ApiResponse(code = 400, message = "Invalid ID supplied", response = Void.class),
        @ApiResponse(code = 404, message = "Pet not found", response = Void.class) })
    
>>>>>>> 77555bfa
    @RequestMapping(value = "/pet/{petId}",
        produces = { "application/xml", "application/json" }, 
        method = RequestMethod.GET)
    ResponseEntity<Pet> getPetById(@ApiParam(value = "ID of pet to return",required=true ) @PathVariable("petId") Long petId, @RequestHeader(value = "Accept", required = false) String accept) throws IOException;


    @ApiOperation(value = "Update an existing pet", notes = "", response = Void.class, authorizations = {
        @Authorization(value = "petstore_auth", scopes = {
            @AuthorizationScope(scope = "write:pets", description = "modify pets in your account"),
            @AuthorizationScope(scope = "read:pets", description = "read your pets")
            })
    }, tags={ "pet", })
    @ApiResponses(value = { 
        @ApiResponse(code = 400, message = "Invalid ID supplied", response = Void.class),
        @ApiResponse(code = 404, message = "Pet not found", response = Void.class),
        @ApiResponse(code = 405, message = "Validation exception", response = Void.class) })
    @RequestMapping(value = "/pet",
        produces = { "application/xml", "application/json" }, 
        consumes = { "application/json", "application/xml" },
        method = RequestMethod.PUT)
    ResponseEntity<Void> updatePet(@ApiParam(value = "Pet object that needs to be added to the store" ,required=true )  @Valid @RequestBody Pet body, @RequestHeader(value = "Accept", required = false) String accept);


    @ApiOperation(value = "Updates a pet in the store with form data", notes = "", response = Void.class, authorizations = {
        @Authorization(value = "petstore_auth", scopes = {
            @AuthorizationScope(scope = "write:pets", description = "modify pets in your account"),
            @AuthorizationScope(scope = "read:pets", description = "read your pets")
            })
    }, tags={ "pet", })
    @ApiResponses(value = { 
        @ApiResponse(code = 405, message = "Invalid input", response = Void.class) })
    @RequestMapping(value = "/pet/{petId}",
        produces = { "application/xml", "application/json" }, 
        consumes = { "application/x-www-form-urlencoded" },
        method = RequestMethod.POST)
    ResponseEntity<Void> updatePetWithForm(@ApiParam(value = "ID of pet that needs to be updated",required=true ) @PathVariable("petId") Long petId,@ApiParam(value = "Updated name of the pet") @RequestPart(value="name", required=false)  String name,@ApiParam(value = "Updated status of the pet") @RequestPart(value="status", required=false)  String status, @RequestHeader(value = "Accept", required = false) String accept);


    @ApiOperation(value = "uploads an image", notes = "", response = ModelApiResponse.class, authorizations = {
        @Authorization(value = "petstore_auth", scopes = {
            @AuthorizationScope(scope = "write:pets", description = "modify pets in your account"),
            @AuthorizationScope(scope = "read:pets", description = "read your pets")
            })
    }, tags={ "pet", })
    @ApiResponses(value = { 
        @ApiResponse(code = 200, message = "successful operation", response = ModelApiResponse.class) })
    @RequestMapping(value = "/pet/{petId}/uploadImage",
        produces = { "application/json" }, 
        consumes = { "multipart/form-data" },
        method = RequestMethod.POST)
    ResponseEntity<ModelApiResponse> uploadFile(@ApiParam(value = "ID of pet to update",required=true ) @PathVariable("petId") Long petId,@ApiParam(value = "Additional data to pass to server") @RequestPart(value="additionalMetadata", required=false)  String additionalMetadata,@ApiParam(value = "file detail") @RequestPart("file") MultipartFile file, @RequestHeader(value = "Accept", required = false) String accept) throws IOException;

}<|MERGE_RESOLUTION|>--- conflicted
+++ resolved
@@ -59,14 +59,8 @@
             })
     }, tags={ "pet", })
     @ApiResponses(value = { 
-<<<<<<< HEAD
-        @ApiResponse(code = 200, message = "successful operation", response = Pet.class),
-        @ApiResponse(code = 400, message = "Invalid status value", response = Pet.class) })
-=======
         @ApiResponse(code = 200, message = "successful operation", response = Pet.class, responseContainer = "List"),
         @ApiResponse(code = 400, message = "Invalid status value", response = Void.class) })
-    
->>>>>>> 77555bfa
     @RequestMapping(value = "/pet/findByStatus",
         produces = { "application/xml", "application/json" }, 
         method = RequestMethod.GET)
@@ -80,14 +74,8 @@
             })
     }, tags={ "pet", })
     @ApiResponses(value = { 
-<<<<<<< HEAD
-        @ApiResponse(code = 200, message = "successful operation", response = Pet.class),
-        @ApiResponse(code = 400, message = "Invalid tag value", response = Pet.class) })
-=======
         @ApiResponse(code = 200, message = "successful operation", response = Pet.class, responseContainer = "List"),
         @ApiResponse(code = 400, message = "Invalid tag value", response = Void.class) })
-    
->>>>>>> 77555bfa
     @RequestMapping(value = "/pet/findByTags",
         produces = { "application/xml", "application/json" }, 
         method = RequestMethod.GET)
@@ -99,14 +87,8 @@
     }, tags={ "pet", })
     @ApiResponses(value = { 
         @ApiResponse(code = 200, message = "successful operation", response = Pet.class),
-<<<<<<< HEAD
-        @ApiResponse(code = 400, message = "Invalid ID supplied", response = Pet.class),
-        @ApiResponse(code = 404, message = "Pet not found", response = Pet.class) })
-=======
         @ApiResponse(code = 400, message = "Invalid ID supplied", response = Void.class),
         @ApiResponse(code = 404, message = "Pet not found", response = Void.class) })
-    
->>>>>>> 77555bfa
     @RequestMapping(value = "/pet/{petId}",
         produces = { "application/xml", "application/json" }, 
         method = RequestMethod.GET)
