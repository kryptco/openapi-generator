--- conflicted
+++ resolved
@@ -13,7 +13,6 @@
 import org.springframework.web.bind.annotation.RequestParam;
 import org.springframework.web.bind.annotation.RequestPart;
 import org.springframework.web.multipart.MultipartFile;
-import java.io.IOException;
 
 import java.util.List;
 import javax.validation.constraints.*;
@@ -31,11 +30,7 @@
     @RequestMapping(value = "/user",
         produces = { "application/xml", "application/json" }, 
         method = RequestMethod.POST)
-<<<<<<< HEAD
-    ResponseEntity<Void> createUser(@ApiParam(value = "Created user object" ,required=true )  @Valid @RequestBody User body, @RequestHeader("Accept") String accept);
-=======
     ResponseEntity<Void> createUser(@ApiParam(value = "Created user object" ,required=true )  @Valid @RequestBody User body);
->>>>>>> 7d226054
 
 
     @ApiOperation(value = "Creates list of users with given input array", notes = "", response = Void.class, tags={ "user", })
@@ -47,11 +42,7 @@
     @RequestMapping(value = "/user/createWithArray",
         produces = { "application/xml", "application/json" }, 
         method = RequestMethod.POST)
-<<<<<<< HEAD
-    ResponseEntity<Void> createUsersWithArrayInput(@ApiParam(value = "List of user object" ,required=true )  @Valid @RequestBody List<User> body, @RequestHeader("Accept") String accept);
-=======
     ResponseEntity<Void> createUsersWithArrayInput(@ApiParam(value = "List of user object" ,required=true )  @Valid @RequestBody List<User> body);
->>>>>>> 7d226054
 
 
     @ApiOperation(value = "Creates list of users with given input array", notes = "", response = Void.class, tags={ "user", })
@@ -63,11 +54,7 @@
     @RequestMapping(value = "/user/createWithList",
         produces = { "application/xml", "application/json" }, 
         method = RequestMethod.POST)
-<<<<<<< HEAD
-    ResponseEntity<Void> createUsersWithListInput(@ApiParam(value = "List of user object" ,required=true )  @Valid @RequestBody List<User> body, @RequestHeader("Accept") String accept);
-=======
     ResponseEntity<Void> createUsersWithListInput(@ApiParam(value = "List of user object" ,required=true )  @Valid @RequestBody List<User> body);
->>>>>>> 7d226054
 
 
     @ApiOperation(value = "Delete user", notes = "This can only be done by the logged in user.", response = Void.class, tags={ "user", })
@@ -80,7 +67,7 @@
     @RequestMapping(value = "/user/{username}",
         produces = { "application/xml", "application/json" }, 
         method = RequestMethod.DELETE)
-    ResponseEntity<Void> deleteUser(@ApiParam(value = "The name that needs to be deleted",required=true ) @PathVariable("username") String username, @RequestHeader("Accept") String accept);
+    ResponseEntity<Void> deleteUser(@ApiParam(value = "The name that needs to be deleted",required=true ) @PathVariable("username") String username);
 
 
     @ApiOperation(value = "Get user by user name", notes = "", response = User.class, tags={ "user", })
@@ -94,7 +81,7 @@
     @RequestMapping(value = "/user/{username}",
         produces = { "application/xml", "application/json" }, 
         method = RequestMethod.GET)
-    ResponseEntity<User> getUserByName(@ApiParam(value = "The name that needs to be fetched. Use user1 for testing. ",required=true ) @PathVariable("username") String username, @RequestHeader("Accept") String accept) throws IOException;
+    ResponseEntity<User> getUserByName(@ApiParam(value = "The name that needs to be fetched. Use user1 for testing. ",required=true ) @PathVariable("username") String username);
 
 
     @ApiOperation(value = "Logs user into the system", notes = "", response = String.class, tags={ "user", })
@@ -107,7 +94,7 @@
     @RequestMapping(value = "/user/login",
         produces = { "application/xml", "application/json" }, 
         method = RequestMethod.GET)
-    ResponseEntity<String> loginUser( @NotNull@ApiParam(value = "The user name for login", required = true) @RequestParam(value = "username", required = true) String username, @NotNull@ApiParam(value = "The password for login in clear text", required = true) @RequestParam(value = "password", required = true) String password, @RequestHeader("Accept") String accept) throws IOException;
+    ResponseEntity<String> loginUser( @NotNull@ApiParam(value = "The user name for login", required = true) @RequestParam(value = "username", required = true) String username, @NotNull@ApiParam(value = "The password for login in clear text", required = true) @RequestParam(value = "password", required = true) String password);
 
 
     @ApiOperation(value = "Logs out current logged in user session", notes = "", response = Void.class, tags={ "user", })
@@ -119,7 +106,7 @@
     @RequestMapping(value = "/user/logout",
         produces = { "application/xml", "application/json" }, 
         method = RequestMethod.GET)
-    ResponseEntity<Void> logoutUser( @RequestHeader("Accept") String accept);
+    ResponseEntity<Void> logoutUser();
 
 
     @ApiOperation(value = "Updated user", notes = "This can only be done by the logged in user.", response = Void.class, tags={ "user", })
@@ -132,10 +119,6 @@
     @RequestMapping(value = "/user/{username}",
         produces = { "application/xml", "application/json" }, 
         method = RequestMethod.PUT)
-<<<<<<< HEAD
-    ResponseEntity<Void> updateUser(@ApiParam(value = "name that need to be deleted",required=true ) @PathVariable("username") String username,@ApiParam(value = "Updated user object" ,required=true )  @Valid @RequestBody User body, @RequestHeader("Accept") String accept);
-=======
     ResponseEntity<Void> updateUser(@ApiParam(value = "name that need to be deleted",required=true ) @PathVariable("username") String username,@ApiParam(value = "Updated user object" ,required=true )  @Valid @RequestBody User body);
->>>>>>> 7d226054
 
 }