--- conflicted
+++ resolved
@@ -114,15 +114,10 @@
     adapterBuilder = new Retrofit
       .Builder()
       .baseUrl(baseUrl)
-<<<<<<< HEAD
-      .addCallAdapterFactory(RxJavaCallAdapterFactory.create())
-            .addConverterFactory(ScalarsConverterFactory.create())
-      .addConverterFactory(GsonCustomConverterFactory.create(json.getGson()));
-=======
+
       .addCallAdapterFactory(RxJava2CallAdapterFactory.create())
       .addConverterFactory(ScalarsConverterFactory.create())
-      .addConverterFactory(GsonCustomConverterFactory.create(gson));
->>>>>>> 22c80588
+      .addConverterFactory(GsonCustomConverterFactory.create(json.getGson()));
   }
 
   public <S> S createService(Class<S> serviceClass) {
