--- conflicted
+++ resolved
@@ -6,16 +6,18 @@
 import io.swagger.client.Pair;
 import io.swagger.client.TypeRef;
 
+import io.swagger.client.model.*;
+
+import java.util.*;
+
 import io.swagger.client.model.Pet;
 import java.io.File;
 
-import java.util.*;
-
-<<<<<<< HEAD
-@javax.annotation.Generated(value = "class io.swagger.codegen.languages.JavaClientCodegen", date = "2015-10-20T08:48:59.888-07:00")
-=======
-@javax.annotation.Generated(value = "class io.swagger.codegen.languages.JavaClientCodegen", date = "2015-10-16T10:32:51.872+08:00")
->>>>>>> a2fda604
+import java.io.File;
+import java.util.Map;
+import java.util.HashMap;
+
+@javax.annotation.Generated(value = "class io.swagger.codegen.languages.JavaClientCodegen", date = "2015-10-20T10:56:59.550-07:00")
 public class PetApi {
   private ApiClient apiClient;
 
@@ -270,7 +272,7 @@
     };
     final String contentType = apiClient.selectHeaderContentType(contentTypes);
 
-    String[] authNames = new String[] { "api_key" };
+    String[] authNames = new String[] { "api_key", "petstore_auth" };
 
     
 
