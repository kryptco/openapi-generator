package io.swagger.client;

import com.google.gson.Gson;
import com.google.gson.JsonParseException;
import okhttp3.Interceptor;
import okhttp3.OkHttpClient;
import okhttp3.RequestBody;
import okhttp3.ResponseBody;
import org.apache.oltu.oauth2.client.request.OAuthClientRequest.AuthenticationRequestBuilder;
import org.apache.oltu.oauth2.client.request.OAuthClientRequest.TokenRequestBuilder;
import org.threeten.bp.format.DateTimeFormatter;
import retrofit2.Converter;
import retrofit2.Retrofit;
import retrofit2.converter.gson.GsonConverterFactory;
import retrofit2.converter.scalars.ScalarsConverterFactory;
import io.swagger.client.auth.HttpBasicAuth;
import io.swagger.client.auth.ApiKeyAuth;
import io.swagger.client.auth.OAuth;
import io.swagger.client.auth.OAuth.AccessTokenListener;
import io.swagger.client.auth.OAuthFlow;

import java.io.IOException;
import java.lang.annotation.Annotation;
import java.lang.reflect.Type;
import java.text.DateFormat;
import java.util.LinkedHashMap;
import java.util.Map;

public class ApiClient {

  private Map<String, Interceptor> apiAuthorizations;
  private OkHttpClient.Builder okBuilder;
  private Retrofit.Builder adapterBuilder;
  private JSON json;

  public ApiClient() {
    apiAuthorizations = new LinkedHashMap<String, Interceptor>();
    createDefaultAdapter();
  }

  public ApiClient(String[] authNames) {
    this();
    for(String authName : authNames) {
      Interceptor auth;
      if ("api_key".equals(authName)) {
        auth = new ApiKeyAuth("header", "api_key");
      } else if ("http_basic_test".equals(authName)) {
        auth = new HttpBasicAuth();
      } else if ("petstore_auth".equals(authName)) {
        auth = new OAuth(OAuthFlow.implicit, "http://petstore.swagger.io/api/oauth/dialog", "", "write:pets, read:pets");
      } else {
        throw new RuntimeException("auth name \"" + authName + "\" not found in available auth names");
      }

      addAuthorization(authName, auth);
    }
  }

  /**
   * Basic constructor for single auth name
   * @param authName Authentication name
   */
  public ApiClient(String authName) {
    this(new String[]{authName});
  }

  /**
   * Helper constructor for single api key
   * @param authName Authentication name
   * @param apiKey API key
   */
  public ApiClient(String authName, String apiKey) {
    this(authName);
    this.setApiKey(apiKey);
  }

  /**
   * Helper constructor for single basic auth or password oauth2
   * @param authName Authentication name
   * @param username Username
   * @param password Password
   */
  public ApiClient(String authName, String username, String password) {
    this(authName);
    this.setCredentials(username,  password);
  }

  /**
   * Helper constructor for single password oauth2
   * @param authName Authentication name
   * @param clientId Client ID
   * @param secret Client Secret
   * @param username Username
   * @param password Password
   */
  public ApiClient(String authName, String clientId, String secret, String username, String password) {
    this(authName);
    this.getTokenEndPoint()
      .setClientId(clientId)
      .setClientSecret(secret)
      .setUsername(username)
      .setPassword(password);
  }

  public void createDefaultAdapter() {
    json = new JSON();
    okBuilder = new OkHttpClient.Builder();

<<<<<<< HEAD
    String baseUrl = "http://petstore.swagger.io/v2";
    if (!baseUrl.endsWith("/"))
=======
    String baseUrl = "http://petstore.swagger.io:80/v2";
    if(!baseUrl.endsWith("/"))
>>>>>>> b91ff652
      baseUrl = baseUrl + "/";

    adapterBuilder = new Retrofit
      .Builder()
      .baseUrl(baseUrl)
      .addConverterFactory(ScalarsConverterFactory.create())
      .addConverterFactory(GsonCustomConverterFactory.create(json.getGson()));
  }

  public <S> S createService(Class<S> serviceClass) {
    return adapterBuilder
      .client(okBuilder.build())
      .build()
      .create(serviceClass);
  }

  public ApiClient setDateFormat(DateFormat dateFormat) {
    this.json.setDateFormat(dateFormat);
    return this;
  }

  public ApiClient setSqlDateFormat(DateFormat dateFormat) {
    this.json.setSqlDateFormat(dateFormat);
    return this;
  }

  public ApiClient setOffsetDateTimeFormat(DateTimeFormatter dateFormat) {
    this.json.setOffsetDateTimeFormat(dateFormat);
    return this;
  }

  public ApiClient setLocalDateFormat(DateTimeFormatter dateFormat) {
    this.json.setLocalDateFormat(dateFormat);
    return this;
  }


  /**
   * Helper method to configure the first api key found
   * @param apiKey API key
   * @return ApiClient
   */
  public ApiClient setApiKey(String apiKey) {
    for(Interceptor apiAuthorization : apiAuthorizations.values()) {
      if (apiAuthorization instanceof ApiKeyAuth) {
        ApiKeyAuth keyAuth = (ApiKeyAuth) apiAuthorization;
        keyAuth.setApiKey(apiKey);
        return this;
      }
    }
    return this;
  }

  /**
   * Helper method to configure the username/password for basic auth or password oauth
   * @param username Username
   * @param password Password
   * @return ApiClient
   */
  public ApiClient setCredentials(String username, String password) {
    for(Interceptor apiAuthorization : apiAuthorizations.values()) {
      if (apiAuthorization instanceof HttpBasicAuth) {
        HttpBasicAuth basicAuth = (HttpBasicAuth) apiAuthorization;
        basicAuth.setCredentials(username, password);
        return this;
      }
      if (apiAuthorization instanceof OAuth) {
        OAuth oauth = (OAuth) apiAuthorization;
        oauth.getTokenRequestBuilder().setUsername(username).setPassword(password);
        return this;
      }
    }
    return this;
  }

  /**
   * Helper method to configure the token endpoint of the first oauth found in the apiAuthorizations (there should be only one)
   * @return Token request builder
   */
  public TokenRequestBuilder getTokenEndPoint() {
    for(Interceptor apiAuthorization : apiAuthorizations.values()) {
      if (apiAuthorization instanceof OAuth) {
        OAuth oauth = (OAuth) apiAuthorization;
        return oauth.getTokenRequestBuilder();
      }
    }
    return null;
  }

  /**
   * Helper method to configure authorization endpoint of the first oauth found in the apiAuthorizations (there should be only one)
   * @return Authentication request builder
   */
  public AuthenticationRequestBuilder getAuthorizationEndPoint() {
    for(Interceptor apiAuthorization : apiAuthorizations.values()) {
      if (apiAuthorization instanceof OAuth) {
        OAuth oauth = (OAuth) apiAuthorization;
        return oauth.getAuthenticationRequestBuilder();
      }
    }
    return null;
  }

  /**
   * Helper method to pre-set the oauth access token of the first oauth found in the apiAuthorizations (there should be only one)
   * @param accessToken Access token
   * @return ApiClient
   */
  public ApiClient setAccessToken(String accessToken) {
    for(Interceptor apiAuthorization : apiAuthorizations.values()) {
      if (apiAuthorization instanceof OAuth) {
        OAuth oauth = (OAuth) apiAuthorization;
        oauth.setAccessToken(accessToken);
        return this;
      }
    }
    return this;
  }

  /**
   * Helper method to configure the oauth accessCode/implicit flow parameters
   * @param clientId Client ID
   * @param clientSecret Client secret
   * @param redirectURI Redirect URI
   * @return ApiClient
   */
  public ApiClient configureAuthorizationFlow(String clientId, String clientSecret, String redirectURI) {
    for(Interceptor apiAuthorization : apiAuthorizations.values()) {
      if (apiAuthorization instanceof OAuth) {
        OAuth oauth = (OAuth) apiAuthorization;
        oauth.getTokenRequestBuilder()
          .setClientId(clientId)
          .setClientSecret(clientSecret)
          .setRedirectURI(redirectURI);
        oauth.getAuthenticationRequestBuilder()
          .setClientId(clientId)
          .setRedirectURI(redirectURI);
        return this;
      }
    }
    return this;
  }

  /**
   * Configures a listener which is notified when a new access token is received.
   * @param accessTokenListener Access token listener
   * @return ApiClient
   */
  public ApiClient registerAccessTokenListener(AccessTokenListener accessTokenListener) {
    for(Interceptor apiAuthorization : apiAuthorizations.values()) {
      if (apiAuthorization instanceof OAuth) {
        OAuth oauth = (OAuth) apiAuthorization;
        oauth.registerAccessTokenListener(accessTokenListener);
        return this;
      }
    }
    return this;
  }

  /**
   * Adds an authorization to be used by the client
   * @param authName Authentication name
   * @param authorization Authorization interceptor
   * @return ApiClient
   */
  public ApiClient addAuthorization(String authName, Interceptor authorization) {
    if (apiAuthorizations.containsKey(authName)) {
      throw new RuntimeException("auth name \"" + authName + "\" already in api authorizations");
    }
    apiAuthorizations.put(authName, authorization);
    okBuilder.addInterceptor(authorization);
    return this;
  }

  public Map<String, Interceptor> getApiAuthorizations() {
    return apiAuthorizations;
  }

  public ApiClient setApiAuthorizations(Map<String, Interceptor> apiAuthorizations) {
    this.apiAuthorizations = apiAuthorizations;
    return this;
  }

  public Retrofit.Builder getAdapterBuilder() {
    return adapterBuilder;
  }

  public ApiClient setAdapterBuilder(Retrofit.Builder adapterBuilder) {
    this.adapterBuilder = adapterBuilder;
    return this;
  }

  public OkHttpClient.Builder getOkBuilder() {
    return okBuilder;
  }

  public void addAuthsToOkBuilder(OkHttpClient.Builder okBuilder) {
    for(Interceptor apiAuthorization : apiAuthorizations.values()) {
      okBuilder.addInterceptor(apiAuthorization);
    }
  }

  /**
   * Clones the okBuilder given in parameter, adds the auth interceptors and uses it to configure the Retrofit
   * @param okClient An instance of OK HTTP client
   */
  public void configureFromOkclient(OkHttpClient okClient) {
    this.okBuilder = okClient.newBuilder();
    addAuthsToOkBuilder(this.okBuilder);
  }
}

/**
 * This wrapper is to take care of this case:
 * when the deserialization fails due to JsonParseException and the
 * expected type is String, then just return the body string.
 */
class GsonResponseBodyConverterToString<T> implements Converter<ResponseBody, T> {
  private final Gson gson;
  private final Type type;

  GsonResponseBodyConverterToString(Gson gson, Type type) {
    this.gson = gson;
    this.type = type;
  }

  @Override public T convert(ResponseBody value) throws IOException {
    String returned = value.string();
    try {
      return gson.fromJson(returned, type);
    }
    catch (JsonParseException e) {
      return (T) returned;
    }
  }
}

class GsonCustomConverterFactory extends Converter.Factory
{
  private final Gson gson;
  private final GsonConverterFactory gsonConverterFactory;

  public static GsonCustomConverterFactory create(Gson gson) {
    return new GsonCustomConverterFactory(gson);
  }

  private GsonCustomConverterFactory(Gson gson) {
    if (gson == null)
      throw new NullPointerException("gson == null");
    this.gson = gson;
    this.gsonConverterFactory = GsonConverterFactory.create(gson);
  }

  @Override
  public Converter<ResponseBody, ?> responseBodyConverter(Type type, Annotation[] annotations, Retrofit retrofit) {
    if (type.equals(String.class))
      return new GsonResponseBodyConverterToString<Object>(gson, type);
    else
      return gsonConverterFactory.responseBodyConverter(type, annotations, retrofit);
  }

  @Override
  public Converter<?, RequestBody> requestBodyConverter(Type type, Annotation[] parameterAnnotations, Annotation[] methodAnnotations, Retrofit retrofit) {
    return gsonConverterFactory.requestBodyConverter(type, parameterAnnotations, methodAnnotations, retrofit);
  }
}<|MERGE_RESOLUTION|>--- conflicted
+++ resolved
@@ -106,13 +106,8 @@
     json = new JSON();
     okBuilder = new OkHttpClient.Builder();
 
-<<<<<<< HEAD
-    String baseUrl = "http://petstore.swagger.io/v2";
+    String baseUrl = "http://petstore.swagger.io:80/v2";
     if (!baseUrl.endsWith("/"))
-=======
-    String baseUrl = "http://petstore.swagger.io:80/v2";
-    if(!baseUrl.endsWith("/"))
->>>>>>> b91ff652
       baseUrl = baseUrl + "/";
 
     adapterBuilder = new Retrofit
