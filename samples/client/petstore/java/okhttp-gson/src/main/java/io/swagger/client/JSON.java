--- conflicted
+++ resolved
@@ -87,13 +87,8 @@
     /**
      * Deserialize the given JSON string to Java object.
      *
-<<<<<<< HEAD
      * @param <T>        Type
      * @param body       The JSON string
-=======
-     * @param <T> Type
-     * @param body The JSON string
->>>>>>> 42a04916
      * @param returnType The type to deserialize into
      * @return The deserialized Java object
      */
@@ -213,19 +208,9 @@
     }
 
     /**
-<<<<<<< HEAD
      * Gson TypeAdapter for java.sql.Date type
      * If the dateFormat is null, a simple "yyyy-MM-dd" format will be used
      * (more efficient than SimpleDateFormat).
-=======
-     * Deserialize
-     *
-     * @param json Json element
-     * @param date Type
-     * @param context Json Serialization Context
-     * @return Date
-     * @throws JsonParseException if fail to parse
->>>>>>> 42a04916
      */
     public static class SqlDateTypeAdapter extends TypeAdapter<java.sql.Date> {
 
