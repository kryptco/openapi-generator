apply plugin: 'idea'
apply plugin: 'eclipse'

group = 'io.swagger'
version = '1.0.0'

buildscript {
    repositories {
        jcenter()
    }
    dependencies {
        classpath 'com.android.tools.build:gradle:1.5.+'
        classpath 'com.github.dcendents:android-maven-gradle-plugin:1.3'
    }
}

repositories {
    jcenter()
}


if(hasProperty('target') && target == 'android') {

	apply plugin: 'com.android.library'
	apply plugin: 'com.github.dcendents.android-maven'

	android {
	    compileSdkVersion 23
	    buildToolsVersion '23.0.2'
	    defaultConfig {
	        minSdkVersion 14
	        targetSdkVersion 23
	    }
	    compileOptions {
	        sourceCompatibility JavaVersion.VERSION_1_7
	        targetCompatibility JavaVersion.VERSION_1_7
	    }

	    // Rename the aar correctly
	    libraryVariants.all { variant ->
	        variant.outputs.each { output ->
	            def outputFile = output.outputFile
	            if (outputFile != null && outputFile.name.endsWith('.aar')) {
	                def fileName = "${project.name}-${variant.baseName}-${version}.aar"
	                output.outputFile = new File(outputFile.parent, fileName)
	            }
	        }
	    }

      dependencies {
          provided 'javax.annotation:jsr250-api:1.0'
      }
	}

	afterEvaluate {
	    android.libraryVariants.all { variant ->
	        def task = project.tasks.create "jar${variant.name.capitalize()}", Jar
	        task.description = "Create jar artifact for ${variant.name}"
	        task.dependsOn variant.javaCompile
	        task.from variant.javaCompile.destinationDir
	        task.destinationDir = project.file("${project.buildDir}/outputs/jar")
	        task.archiveName = "${project.name}-${variant.baseName}-${version}.jar"
	        artifacts.add('archives', task);
	    }
	}

	task sourcesJar(type: Jar) {
	    from android.sourceSets.main.java.srcDirs
	    classifier = 'sources'
	}

	artifacts {
	    archives sourcesJar
	}

} else {

	apply plugin: 'java'
	apply plugin: 'maven'

    sourceCompatibility = JavaVersion.VERSION_1_7
    targetCompatibility = JavaVersion.VERSION_1_7

	install {
	    repositories.mavenInstaller {
	        pom.artifactId = 'swagger-java-client'
	    }
	}

	task execute(type:JavaExec) {
	   main = System.getProperty('mainClass')
	   classpath = sourceSets.main.runtimeClasspath
	}
}

ext {
    oltu_version = "1.0.1"
    retrofit_version = "2.1.0"
    jackson_version = "2.7.5"
    play_version = "2.4.11"
    swagger_annotations_version = "1.5.12"
    junit_version = "4.12"
<<<<<<< HEAD
    threetenbp_version = "1.3.2"
=======
    jodatime_version = "2.9.4"
>>>>>>> b91ff652
}

dependencies {
    compile "com.squareup.retrofit2:retrofit:$retrofit_version"
    compile "com.squareup.retrofit2:converter-scalars:$retrofit_version"
    compile "com.squareup.retrofit2:converter-gson:$retrofit_version"
    compile "io.swagger:swagger-annotations:$swagger_annotations_version"
    compile "org.apache.oltu.oauth2:org.apache.oltu.oauth2.client:$oltu_version"
<<<<<<< HEAD
    compile 'org.threeten:threetenbp:$threetenbp_version'
=======
    compile "joda-time:joda-time:$jodatime_version"
    compile "com.typesafe.play:play-java-ws_2.11:$play_version"
    compile "com.squareup.retrofit2:converter-jackson:$retrofit_version"
    compile "com.fasterxml.jackson.core:jackson-core:$jackson_version"
    compile "com.fasterxml.jackson.core:jackson-annotations:$jackson_version"
    compile "com.fasterxml.jackson.datatype:jackson-datatype-joda:$jackson_version"
>>>>>>> b91ff652

    testCompile "junit:junit:$junit_version"
}<|MERGE_RESOLUTION|>--- conflicted
+++ resolved
@@ -100,11 +100,7 @@
     play_version = "2.4.11"
     swagger_annotations_version = "1.5.12"
     junit_version = "4.12"
-<<<<<<< HEAD
     threetenbp_version = "1.3.2"
-=======
-    jodatime_version = "2.9.4"
->>>>>>> b91ff652
 }
 
 dependencies {
@@ -113,16 +109,12 @@
     compile "com.squareup.retrofit2:converter-gson:$retrofit_version"
     compile "io.swagger:swagger-annotations:$swagger_annotations_version"
     compile "org.apache.oltu.oauth2:org.apache.oltu.oauth2.client:$oltu_version"
-<<<<<<< HEAD
     compile 'org.threeten:threetenbp:$threetenbp_version'
-=======
-    compile "joda-time:joda-time:$jodatime_version"
     compile "com.typesafe.play:play-java-ws_2.11:$play_version"
     compile "com.squareup.retrofit2:converter-jackson:$retrofit_version"
     compile "com.fasterxml.jackson.core:jackson-core:$jackson_version"
     compile "com.fasterxml.jackson.core:jackson-annotations:$jackson_version"
     compile "com.fasterxml.jackson.datatype:jackson-datatype-joda:$jackson_version"
->>>>>>> b91ff652
 
     testCompile "junit:junit:$junit_version"
 }