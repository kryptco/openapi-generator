apply plugin: 'idea'
apply plugin: 'eclipse'

group = 'io.swagger'
version = '1.0.0'

buildscript {
    repositories {
        jcenter()
    }
    dependencies {
        classpath 'com.android.tools.build:gradle:2.3.+'
        classpath 'com.github.dcendents:android-maven-gradle-plugin:1.5'
    }
}

repositories {
    jcenter()
}


if(hasProperty('target') && target == 'android') {

    apply plugin: 'com.android.library'
    apply plugin: 'com.github.dcendents.android-maven'

    android {
        compileSdkVersion 25
        buildToolsVersion '25.0.2'
        defaultConfig {
            minSdkVersion 14
            targetSdkVersion 25
        }
        compileOptions {
            sourceCompatibility JavaVersion.VERSION_1_7
            targetCompatibility JavaVersion.VERSION_1_7
        }

        // Rename the aar correctly
        libraryVariants.all { variant ->
            variant.outputs.each { output ->
                def outputFile = output.outputFile
                if (outputFile != null && outputFile.name.endsWith('.aar')) {
                    def fileName = "${project.name}-${variant.baseName}-${version}.aar"
                    output.outputFile = new File(outputFile.parent, fileName)
                }
            }
        }

        dependencies {
            provided 'javax.annotation:jsr250-api:1.0'
        }
    }

    afterEvaluate {
        android.libraryVariants.all { variant ->
            def task = project.tasks.create "jar${variant.name.capitalize()}", Jar
            task.description = "Create jar artifact for ${variant.name}"
            task.dependsOn variant.javaCompile
            task.from variant.javaCompile.destinationDir
            task.destinationDir = project.file("${project.buildDir}/outputs/jar")
            task.archiveName = "${project.name}-${variant.baseName}-${version}.jar"
            artifacts.add('archives', task);
        }
    }

    task sourcesJar(type: Jar) {
        from android.sourceSets.main.java.srcDirs
        classifier = 'sources'
    }

    artifacts {
        archives sourcesJar
    }

} else {

    apply plugin: 'java'
    apply plugin: 'maven'

    sourceCompatibility = JavaVersion.VERSION_1_7
    targetCompatibility = JavaVersion.VERSION_1_7

    install {
        repositories.mavenInstaller {
            pom.artifactId = 'swagger-java-client'
        }
    }

    task execute(type:JavaExec) {
       main = System.getProperty('mainClass')
       classpath = sourceSets.main.runtimeClasspath
    }
}

ext {
    oltu_version = "1.0.1"
    retrofit_version = "2.1.0"
    jackson_version = "2.8.9"
    play_version = "2.4.11"
<<<<<<< HEAD
    swagger_annotations_version = "1.5.13"
    junit_version = "4.12"
    threetenbp_version = "1.3.5"
=======
    swagger_annotations_version = "1.5.15"
    junit_version = "4.12"
    jodatime_version = "2.9.9"
>>>>>>> 522d704f
}

dependencies {
    compile "com.squareup.retrofit2:retrofit:$retrofit_version"
    compile "com.squareup.retrofit2:converter-scalars:$retrofit_version"
    compile "com.squareup.retrofit2:converter-gson:$retrofit_version"
    compile "io.swagger:swagger-annotations:$swagger_annotations_version"
    compile "org.apache.oltu.oauth2:org.apache.oltu.oauth2.client:$oltu_version"
    compile "org.threeten:threetenbp:$threetenbp_version"
    compile "com.typesafe.play:play-java-ws_2.11:$play_version"
    compile "com.squareup.retrofit2:converter-jackson:$retrofit_version"
    compile "com.fasterxml.jackson.core:jackson-core:$jackson_version"
    compile "com.fasterxml.jackson.core:jackson-annotations:$jackson_version"
    compile "com.fasterxml.jackson.datatype:jackson-datatype-joda:$jackson_version"

    testCompile "junit:junit:$junit_version"
}<|MERGE_RESOLUTION|>--- conflicted
+++ resolved
@@ -98,15 +98,9 @@
     retrofit_version = "2.1.0"
     jackson_version = "2.8.9"
     play_version = "2.4.11"
-<<<<<<< HEAD
-    swagger_annotations_version = "1.5.13"
+    swagger_annotations_version = "1.5.15"
     junit_version = "4.12"
     threetenbp_version = "1.3.5"
-=======
-    swagger_annotations_version = "1.5.15"
-    junit_version = "4.12"
-    jodatime_version = "2.9.9"
->>>>>>> 522d704f
 }
 
 dependencies {
