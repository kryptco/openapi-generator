--- conflicted
+++ resolved
@@ -95,16 +95,10 @@
 
 ext {
     swagger_annotations_version = "1.5.9"
-<<<<<<< HEAD
-    jackson_version = "2.7.5"
+    jackson_version = "2.8.7"
     threepane_version = "2.6.4"
-    feign_version = "8.17.0"
-    feign_form_version = "2.0.2"
-=======
-    jackson_version = "2.8.7"
     feign_version = "9.4.0"
     feign_form_version = "2.1.0"
->>>>>>> 2d21bfa2
     junit_version = "4.12"
     oltu_version = "1.0.1"
 }
