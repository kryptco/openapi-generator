--- conflicted
+++ resolved
@@ -21,15 +21,10 @@
 import static org.junit.Assert.*;
 
 public class PetApiTest {
-<<<<<<< HEAD
-    private ApiClient apiClient;
-    private PetApi api;
-=======
     ApiClient apiClient;
     PetApi api;
     MockWebServer localServer;
     ApiClient localClient;
->>>>>>> 5c3fe23e
 
     @Before
     public void setup() {
