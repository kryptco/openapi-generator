=begin
#Swagger Petstore

#This spec is mainly for testing Petstore server and contains fake endpoints, models. Please do not use this for any other purpose. Special characters: \" \\

OpenAPI spec version: 1.0.0
Contact: apiteam@swagger.io
Generated by: https://github.com/swagger-api/swagger-codegen.git

Licensed under the Apache License, Version 2.0 (the "License");
you may not use this file except in compliance with the License.
You may obtain a copy of the License at

http://www.apache.org/licenses/LICENSE-2.0

Unless required by applicable law or agreed to in writing, software
distributed under the License is distributed on an "AS IS" BASIS,
WITHOUT WARRANTIES OR CONDITIONS OF ANY KIND, either express or implied.
See the License for the specific language governing permissions and
limitations under the License.

=end

require 'date'

module Petstore

  class ArrayTest
    attr_accessor :array_of_string

    attr_accessor :array_array_of_integer

    attr_accessor :array_array_of_model

<<<<<<< HEAD
    attr_accessor :array_of_enum

    class EnumAttributeValidator
      attr_reader :datatype
      attr_reader :allowable_values

      def initialize(datatype, allowable_values)
        @allowable_values = allowable_values.map do |value|
          case datatype.to_s
          when /Integer/i
            value.to_i
          when /Float/i
            value.to_f
          else
            value
          end
        end
      end

      def valid?(value)
        !value || allowable_values.include?(value)
      end
    end
=======
>>>>>>> 4a4151a7

    # Attribute mapping from ruby-style variable name to JSON key.
    def self.attribute_map
      {
        :'array_of_string' => :'array_of_string',
        :'array_array_of_integer' => :'array_array_of_integer',
<<<<<<< HEAD
        :'array_array_of_model' => :'array_array_of_model',
        :'array_of_enum' => :'array_of_enum'
=======
        :'array_array_of_model' => :'array_array_of_model'
>>>>>>> 4a4151a7
      }
    end

    # Attribute type mapping.
    def self.swagger_types
      {
        :'array_of_string' => :'Array<String>',
        :'array_array_of_integer' => :'Array<Array<Integer>>',
<<<<<<< HEAD
        :'array_array_of_model' => :'Array<Array<ReadOnlyFirst>>',
        :'array_of_enum' => :'Array<String>'
=======
        :'array_array_of_model' => :'Array<Array<ReadOnlyFirst>>'
>>>>>>> 4a4151a7
      }
    end

    # Initializes the object
    # @param [Hash] attributes Model attributes in the form of hash
    def initialize(attributes = {})
      return unless attributes.is_a?(Hash)

      # convert string to symbol for hash key
      attributes = attributes.each_with_object({}){|(k,v), h| h[k.to_sym] = v}

      if attributes.has_key?(:'array_of_string')
        if (value = attributes[:'array_of_string']).is_a?(Array)
          self.array_of_string = value
        end
      end

      if attributes.has_key?(:'array_array_of_integer')
        if (value = attributes[:'array_array_of_integer']).is_a?(Array)
          self.array_array_of_integer = value
        end
      end

      if attributes.has_key?(:'array_array_of_model')
        if (value = attributes[:'array_array_of_model']).is_a?(Array)
          self.array_array_of_model = value
        end
      end

<<<<<<< HEAD
      if attributes.has_key?(:'array_of_enum')
        if (value = attributes[:'array_of_enum']).is_a?(Array)
          self.array_of_enum = value
        end
      end

=======
>>>>>>> 4a4151a7
    end

    # Show invalid properties with the reasons. Usually used together with valid?
    # @return Array for valid properies with the reasons
    def list_invalid_properties
      invalid_properties = Array.new
      return invalid_properties
    end

    # Check to see if the all the properties in the model are valid
    # @return true if the model is valid
    def valid?
<<<<<<< HEAD
      array_of_enum_validator = EnumAttributeValidator.new('Array<String>', [])
      return false unless array_of_enum_validator.valid?(@array_of_enum)
      return true
    end

    # Custom attribute writer method checking allowed values (enum).
    # @param [Object] array_of_enum Object to be assigned
    def array_of_enum=(array_of_enum)
      validator = EnumAttributeValidator.new('Array<String>', [])
      unless validator.valid?(array_of_enum)
        fail ArgumentError, "invalid value for 'array_of_enum', must be one of #{validator.allowable_values}."
      end
      @array_of_enum = array_of_enum
=======
      return true
>>>>>>> 4a4151a7
    end

    # Checks equality by comparing each attribute.
    # @param [Object] Object to be compared
    def ==(o)
      return true if self.equal?(o)
      self.class == o.class &&
          array_of_string == o.array_of_string &&
          array_array_of_integer == o.array_array_of_integer &&
<<<<<<< HEAD
          array_array_of_model == o.array_array_of_model &&
          array_of_enum == o.array_of_enum
=======
          array_array_of_model == o.array_array_of_model
>>>>>>> 4a4151a7
    end

    # @see the `==` method
    # @param [Object] Object to be compared
    def eql?(o)
      self == o
    end

    # Calculates hash code according to all attributes.
    # @return [Fixnum] Hash code
    def hash
<<<<<<< HEAD
      [array_of_string, array_array_of_integer, array_array_of_model, array_of_enum].hash
=======
      [array_of_string, array_array_of_integer, array_array_of_model].hash
>>>>>>> 4a4151a7
    end

    # Builds the object from hash
    # @param [Hash] attributes Model attributes in the form of hash
    # @return [Object] Returns the model itself
    def build_from_hash(attributes)
      return nil unless attributes.is_a?(Hash)
      self.class.swagger_types.each_pair do |key, type|
        if type =~ /^Array<(.*)>/i
          # check to ensure the input is an array given that the the attribute
          # is documented as an array but the input is not
          if attributes[self.class.attribute_map[key]].is_a?(Array)
            self.send("#{key}=", attributes[self.class.attribute_map[key]].map{ |v| _deserialize($1, v) } )
          end
        elsif !attributes[self.class.attribute_map[key]].nil?
          self.send("#{key}=", _deserialize(type, attributes[self.class.attribute_map[key]]))
        end # or else data not found in attributes(hash), not an issue as the data can be optional
      end

      self
    end

    # Deserializes the data based on type
    # @param string type Data type
    # @param string value Value to be deserialized
    # @return [Object] Deserialized data
    def _deserialize(type, value)
      case type.to_sym
      when :DateTime
        DateTime.parse(value)
      when :Date
        Date.parse(value)
      when :String
        value.to_s
      when :Integer
        value.to_i
      when :Float
        value.to_f
      when :BOOLEAN
        if value.to_s =~ /^(true|t|yes|y|1)$/i
          true
        else
          false
        end
      when :Object
        # generic object (usually a Hash), return directly
        value
      when /\AArray<(?<inner_type>.+)>\z/
        inner_type = Regexp.last_match[:inner_type]
        value.map { |v| _deserialize(inner_type, v) }
      when /\AHash<(?<k_type>.+), (?<v_type>.+)>\z/
        k_type = Regexp.last_match[:k_type]
        v_type = Regexp.last_match[:v_type]
        {}.tap do |hash|
          value.each do |k, v|
            hash[_deserialize(k_type, k)] = _deserialize(v_type, v)
          end
        end
      else # model
        temp_model = Petstore.const_get(type).new
        temp_model.build_from_hash(value)
      end
    end

    # Returns the string representation of the object
    # @return [String] String presentation of the object
    def to_s
      to_hash.to_s
    end

    # to_body is an alias to to_hash (backward compatibility)
    # @return [Hash] Returns the object in the form of hash
    def to_body
      to_hash
    end

    # Returns the object in the form of hash
    # @return [Hash] Returns the object in the form of hash
    def to_hash
      hash = {}
      self.class.attribute_map.each_pair do |attr, param|
        value = self.send(attr)
        next if value.nil?
        hash[param] = _to_hash(value)
      end
      hash
    end

    # Outputs non-array value in the form of hash
    # For object, use to_hash. Otherwise, just return the value
    # @param [Object] value Any valid value
    # @return [Hash] Returns the value in the form of hash
    def _to_hash(value)
      if value.is_a?(Array)
        value.compact.map{ |v| _to_hash(v) }
      elsif value.is_a?(Hash)
        {}.tap do |hash|
          value.each { |k, v| hash[k] = _to_hash(v) }
        end
      elsif value.respond_to? :to_hash
        value.to_hash
      else
        value
      end
    end

  end

end<|MERGE_RESOLUTION|>--- conflicted
+++ resolved
@@ -32,44 +32,12 @@
 
     attr_accessor :array_array_of_model
 
-<<<<<<< HEAD
-    attr_accessor :array_of_enum
-
-    class EnumAttributeValidator
-      attr_reader :datatype
-      attr_reader :allowable_values
-
-      def initialize(datatype, allowable_values)
-        @allowable_values = allowable_values.map do |value|
-          case datatype.to_s
-          when /Integer/i
-            value.to_i
-          when /Float/i
-            value.to_f
-          else
-            value
-          end
-        end
-      end
-
-      def valid?(value)
-        !value || allowable_values.include?(value)
-      end
-    end
-=======
->>>>>>> 4a4151a7
-
     # Attribute mapping from ruby-style variable name to JSON key.
     def self.attribute_map
       {
         :'array_of_string' => :'array_of_string',
         :'array_array_of_integer' => :'array_array_of_integer',
-<<<<<<< HEAD
-        :'array_array_of_model' => :'array_array_of_model',
-        :'array_of_enum' => :'array_of_enum'
-=======
         :'array_array_of_model' => :'array_array_of_model'
->>>>>>> 4a4151a7
       }
     end
 
@@ -78,12 +46,7 @@
       {
         :'array_of_string' => :'Array<String>',
         :'array_array_of_integer' => :'Array<Array<Integer>>',
-<<<<<<< HEAD
-        :'array_array_of_model' => :'Array<Array<ReadOnlyFirst>>',
-        :'array_of_enum' => :'Array<String>'
-=======
         :'array_array_of_model' => :'Array<Array<ReadOnlyFirst>>'
->>>>>>> 4a4151a7
       }
     end
 
@@ -113,15 +76,6 @@
         end
       end
 
-<<<<<<< HEAD
-      if attributes.has_key?(:'array_of_enum')
-        if (value = attributes[:'array_of_enum']).is_a?(Array)
-          self.array_of_enum = value
-        end
-      end
-
-=======
->>>>>>> 4a4151a7
     end
 
     # Show invalid properties with the reasons. Usually used together with valid?
@@ -134,23 +88,7 @@
     # Check to see if the all the properties in the model are valid
     # @return true if the model is valid
     def valid?
-<<<<<<< HEAD
-      array_of_enum_validator = EnumAttributeValidator.new('Array<String>', [])
-      return false unless array_of_enum_validator.valid?(@array_of_enum)
       return true
-    end
-
-    # Custom attribute writer method checking allowed values (enum).
-    # @param [Object] array_of_enum Object to be assigned
-    def array_of_enum=(array_of_enum)
-      validator = EnumAttributeValidator.new('Array<String>', [])
-      unless validator.valid?(array_of_enum)
-        fail ArgumentError, "invalid value for 'array_of_enum', must be one of #{validator.allowable_values}."
-      end
-      @array_of_enum = array_of_enum
-=======
-      return true
->>>>>>> 4a4151a7
     end
 
     # Checks equality by comparing each attribute.
@@ -160,12 +98,7 @@
       self.class == o.class &&
           array_of_string == o.array_of_string &&
           array_array_of_integer == o.array_array_of_integer &&
-<<<<<<< HEAD
-          array_array_of_model == o.array_array_of_model &&
-          array_of_enum == o.array_of_enum
-=======
           array_array_of_model == o.array_array_of_model
->>>>>>> 4a4151a7
     end
 
     # @see the `==` method
@@ -177,11 +110,7 @@
     # Calculates hash code according to all attributes.
     # @return [Fixnum] Hash code
     def hash
-<<<<<<< HEAD
-      [array_of_string, array_array_of_integer, array_array_of_model, array_of_enum].hash
-=======
       [array_of_string, array_array_of_integer, array_array_of_model].hash
->>>>>>> 4a4151a7
     end
 
     # Builds the object from hash
