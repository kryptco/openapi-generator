# petstore

Petstore - the Ruby gem for the Swagger Petstore

This spec is mainly for testing Petstore server and contains fake endpoints, models. Please do not use this for any other purpose.

This SDK is automatically generated by the [Swagger Codegen](https://github.com/swagger-api/swagger-codegen) project:

- API version: 1.0.0
- Package version: 1.0.0
<<<<<<< HEAD
- Build date: 2016-04-20T18:46:00.664+08:00
=======
- Build date: 2016-04-26T10:05:22.048-07:00
>>>>>>> b5e5ea6b
- Build package: class io.swagger.codegen.languages.RubyClientCodegen

## Installation

### Build a gem

To build the Ruby code into a gem:

```shell
gem build petstore.gemspec
```

Then either install the gem locally:

```shell
gem install ./petstore-1.0.0.gem
```
(for development, run `gem install --dev ./petstore-1.0.0.gem` to install the development dependencies)

or publish the gem to a gem hosting service, e.g. [RubyGems](https://rubygems.org/).

Finally add this to the Gemfile:

    gem 'petstore', '~> 1.0.0'

### Install from Git

If the Ruby gem is hosted at a git repository: https://github.com/YOUR_GIT_USR_ID/YOUR_GIT_REPO_ID, then add the following in the Gemfile:

    gem 'petstore', :git => 'https://github.com/YOUR_GIT_USR_ID/YOUR_GIT_REPO_ID.git'

### Include the Ruby code directly

Include the Ruby code directly using `-I` as follows:

```shell
ruby -Ilib script.rb
```

## Getting Started

Please follow the [installation](#installation) procedure and then run the following code:
```ruby
# Load the gem
require 'petstore'

api_instance = Petstore::FakeApi.new

number = "number_example" # String | None

double = 1.2 # Float | None

string = "string_example" # String | None

byte = "B" # String | None

opts = { 
  integer: 56, # Integer | None
  int32: 56, # Integer | None
  int64: 789, # Integer | None
  float: 3.4, # Float | None
  binary: "B", # String | None
  date: Date.parse("2013-10-20"), # Date | None
  date_time: DateTime.parse("2013-10-20T19:20:30+01:00"), # DateTime | None
  password: "password_example" # String | None
}

begin
  #Fake endpoint for testing various parameters
  api_instance.test_endpoint_parameters(number, double, string, byte, opts)
rescue Petstore::ApiError => e
  puts "Exception when calling FakeApi->test_endpoint_parameters: #{e}"
end

```

## Documentation for API Endpoints

All URIs are relative to *http://petstore.swagger.io/v2*

Class | Method | HTTP request | Description
------------ | ------------- | ------------- | -------------
*Petstore::FakeApi* | [**test_endpoint_parameters**](docs/FakeApi.md#test_endpoint_parameters) | **POST** /fake | Fake endpoint for testing various parameters
*Petstore::PetApi* | [**add_pet**](docs/PetApi.md#add_pet) | **POST** /pet | Add a new pet to the store
*Petstore::PetApi* | [**delete_pet**](docs/PetApi.md#delete_pet) | **DELETE** /pet/{petId} | Deletes a pet
*Petstore::PetApi* | [**find_pets_by_status**](docs/PetApi.md#find_pets_by_status) | **GET** /pet/findByStatus | Finds Pets by status
*Petstore::PetApi* | [**find_pets_by_tags**](docs/PetApi.md#find_pets_by_tags) | **GET** /pet/findByTags | Finds Pets by tags
*Petstore::PetApi* | [**get_pet_by_id**](docs/PetApi.md#get_pet_by_id) | **GET** /pet/{petId} | Find pet by ID
*Petstore::PetApi* | [**update_pet**](docs/PetApi.md#update_pet) | **PUT** /pet | Update an existing pet
*Petstore::PetApi* | [**update_pet_with_form**](docs/PetApi.md#update_pet_with_form) | **POST** /pet/{petId} | Updates a pet in the store with form data
*Petstore::PetApi* | [**upload_file**](docs/PetApi.md#upload_file) | **POST** /pet/{petId}/uploadImage | uploads an image
*Petstore::StoreApi* | [**delete_order**](docs/StoreApi.md#delete_order) | **DELETE** /store/order/{orderId} | Delete purchase order by ID
*Petstore::StoreApi* | [**get_inventory**](docs/StoreApi.md#get_inventory) | **GET** /store/inventory | Returns pet inventories by status
*Petstore::StoreApi* | [**get_order_by_id**](docs/StoreApi.md#get_order_by_id) | **GET** /store/order/{orderId} | Find purchase order by ID
*Petstore::StoreApi* | [**place_order**](docs/StoreApi.md#place_order) | **POST** /store/order | Place an order for a pet
*Petstore::UserApi* | [**create_user**](docs/UserApi.md#create_user) | **POST** /user | Create user
*Petstore::UserApi* | [**create_users_with_array_input**](docs/UserApi.md#create_users_with_array_input) | **POST** /user/createWithArray | Creates list of users with given input array
*Petstore::UserApi* | [**create_users_with_list_input**](docs/UserApi.md#create_users_with_list_input) | **POST** /user/createWithList | Creates list of users with given input array
*Petstore::UserApi* | [**delete_user**](docs/UserApi.md#delete_user) | **DELETE** /user/{username} | Delete user
*Petstore::UserApi* | [**get_user_by_name**](docs/UserApi.md#get_user_by_name) | **GET** /user/{username} | Get user by user name
*Petstore::UserApi* | [**login_user**](docs/UserApi.md#login_user) | **GET** /user/login | Logs user into the system
*Petstore::UserApi* | [**logout_user**](docs/UserApi.md#logout_user) | **GET** /user/logout | Logs out current logged in user session
*Petstore::UserApi* | [**update_user**](docs/UserApi.md#update_user) | **PUT** /user/{username} | Updated user


## Documentation for Models

 - [Petstore::Animal](docs/Animal.md)
 - [Petstore::ApiResponse](docs/ApiResponse.md)
 - [Petstore::Cat](docs/Cat.md)
 - [Petstore::Category](docs/Category.md)
 - [Petstore::Dog](docs/Dog.md)
 - [Petstore::FormatTest](docs/FormatTest.md)
 - [Petstore::Model200Response](docs/Model200Response.md)
 - [Petstore::ModelReturn](docs/ModelReturn.md)
 - [Petstore::Name](docs/Name.md)
 - [Petstore::Order](docs/Order.md)
 - [Petstore::Pet](docs/Pet.md)
 - [Petstore::SpecialModelName](docs/SpecialModelName.md)
 - [Petstore::Tag](docs/Tag.md)
 - [Petstore::User](docs/User.md)


## Documentation for Authorization


### api_key

- **Type**: API key
- **API key parameter name**: api_key
- **Location**: HTTP header

### petstore_auth

- **Type**: OAuth
- **Flow**: implicit
- **Authorization URL**: http://petstore.swagger.io/api/oauth/dialog
- **Scopes**: 
  - write:pets: modify pets in your account
  - read:pets: read your pets
<|MERGE_RESOLUTION|>--- conflicted
+++ resolved
@@ -8,11 +8,7 @@
 
 - API version: 1.0.0
 - Package version: 1.0.0
-<<<<<<< HEAD
-- Build date: 2016-04-20T18:46:00.664+08:00
-=======
 - Build date: 2016-04-26T10:05:22.048-07:00
->>>>>>> b5e5ea6b
 - Build package: class io.swagger.codegen.languages.RubyClientCodegen
 
 ## Installation
