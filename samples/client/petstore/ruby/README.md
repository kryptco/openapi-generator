--- conflicted
+++ resolved
@@ -8,11 +8,7 @@
 
 - API version: 1.0.0
 - Package version: 1.0.0
-<<<<<<< HEAD
-- Build date: 2016-07-14T15:33:42.247+08:00
-=======
 - Build date: 2016-07-14T16:12:28.313+08:00
->>>>>>> 59a73a77
 - Build package: class io.swagger.codegen.languages.RubyClientCodegen
 
 ## Installation
