--- conflicted
+++ resolved
@@ -31,7 +31,6 @@
     $add_response = $pet_api->addPet($new_pet);
   }
 
-<<<<<<< HEAD
   // test static functions defined in APIClient
   public function testAPIClient()
   { 
@@ -54,35 +53,7 @@
     # test deleteDefaultHeader
     SwaggerClient\APIClient::deleteDefaultHeader('test2');
     $this->assertFalse(isset(SwaggerClient\APIClient::getDefaultHeader()['test2']));
-=======
-  public function testConfiguration() 
-  {
-    $api_client = new SwaggerClient\APIClient('http://petstore.swagger.io/v2');
-    SwaggerClient\Configuration::$apiKey['api_key'] = '123456';
 
-    $headerParams = array('test1' => 'value1');
-    $queryParams = array('test2' => 'value2');
-    $authSettings = array('api_key', 'unknown');
-    
-    # test prefix
-    SwaggerClient\Configuration::$apiKeyPrefix['api_key'] = 'PREFIX';
-    $this->assertSame('PREFIX', SwaggerClient\Configuration::$apiKeyPrefix['api_key']);
-
-    # update parameters based on auth setting
-    $api_client->updateParamsForAuth($headerParams, $queryParams, $authSettings);
-
-    # test api key 
-    $this->assertSame($headerParams['test1'], 'value1');
-    $this->assertSame($headerParams['api_key'], 'PREFIX 123456');
-    $this->assertSame($queryParams['test2'], 'value2');
-
-    # test http basic auth
-    SwaggerClient\Configuration::$username = 'test_username';
-    SwaggerClient\Configuration::$password = 'test_password';
-    $this->assertSame('test_username', SwaggerClient\Configuration::$username);
-    $this->assertSame('test_password', SwaggerClient\Configuration::$password);
-
->>>>>>> 4f310cd7
   }
 
   // test getPetById with a Pet object (id 10005)
