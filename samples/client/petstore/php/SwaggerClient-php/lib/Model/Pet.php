--- conflicted
+++ resolved
@@ -126,7 +126,6 @@
     
 
     
-<<<<<<< HEAD
     /**
      * Gets allowable values of the enum
      * @return string[]
@@ -141,50 +140,6 @@
     
 
     /**
-     * $id 
-     * @var int
-     */
-    protected $id;
-    /**
-     * $category 
-     * @var \Swagger\Client\Model\Category
-     */
-    protected $category;
-    /**
-     * $name 
-     * @var string
-     */
-    protected $name;
-    /**
-     * $photo_urls 
-     * @var string[]
-     */
-    protected $photo_urls;
-    /**
-     * $tags 
-     * @var \Swagger\Client\Model\Tag[]
-     */
-    protected $tags;
-    /**
-     * $status pet status in the store
-     * @var string
-     */
-    protected $status;
-=======
-    /**
-     * Gets allowable values of the enum
-     * @return string[]
-     */
-    public function getStatusAllowableValues() {
-        return [
-            self::STATUS_AVAILABLE,
-            self::STATUS_PENDING,
-            self::STATUS_SOLD,
-        ];
-    }
-    
-
-    /**
      * Associative array for storing property values
      * @var mixed[]
      */
@@ -225,7 +180,6 @@
          */
         'status' => null,
     );
->>>>>>> 1dd8faf8
 
     /**
      * Constructor
