<?php
/**
 * Dog
 *
 * PHP version 5
 *
 * @category Class
 * @package  Swagger\Client
 * @author   http://github.com/swagger-api/swagger-codegen
 * @license  http://www.apache.org/licenses/LICENSE-2.0 Apache Licene v2
 * @link     https://github.com/swagger-api/swagger-codegen
 */
/**
 *  Copyright 2016 SmartBear Software
 *
 *  Licensed under the Apache License, Version 2.0 (the "License");
 *  you may not use this file except in compliance with the License.
 *  You may obtain a copy of the License at
 *
 *      http://www.apache.org/licenses/LICENSE-2.0
 *
 *  Unless required by applicable law or agreed to in writing, software
 *  distributed under the License is distributed on an "AS IS" BASIS,
 *  WITHOUT WARRANTIES OR CONDITIONS OF ANY KIND, either express or implied.
 *  See the License for the specific language governing permissions and
 *  limitations under the License.
 */
/**
 * NOTE: This class is auto generated by the swagger code generator program.
 * https://github.com/swagger-api/swagger-codegen
 * Do not edit the class manually.
 */

namespace Swagger\Client\Model;

use \ArrayAccess;
/**
 * Dog Class Doc Comment
 *
 * @category    Class
 * @description 
 * @package     Swagger\Client
 * @author      http://github.com/swagger-api/swagger-codegen
 * @license     http://www.apache.org/licenses/LICENSE-2.0 Apache Licene v2
 * @link        https://github.com/swagger-api/swagger-codegen
 */
class Dog extends Animal implements ArrayAccess
{
    /**
      * The original name of the model.
      * @var string
      */
    static $swaggerModelName = 'Dog';

    /**
      * Array of property to type mappings. Used for (de)serialization 
      * @var string[]
      */
    static $swaggerTypes = array(
        'breed' => 'string'
    );
 
    static function swaggerTypes() {
        return self::$swaggerTypes + parent::swaggerTypes();
    }

    /** 
     * Array of attributes where the key is the local name, and the value is the original name
     * @var string[]
     */
    static $attributeMap = array(
        'breed' => 'breed'
    );
 
    static function attributeMap() {
        return parent::attributeMap() + self::$attributeMap;
    }

    /**
     * Array of attributes to setter functions (for deserialization of responses)
     * @var string[]
     */
    static $setters = array(
        'breed' => 'setBreed'
    );
 
    static function setters() {
        return parent::setters() + self::$setters;
    }

    /**
     * Array of attributes to getter functions (for serialization of requests)
     * @var string[]
     */
    static $getters = array(
        'breed' => 'getBreed'
    );
 
    static function getters() {
        return parent::getters() + self::$getters;
    }

    

    

    /**
     * Associative array for storing property values
     * @var mixed[]
     */
    protected $container = array(
        /**
         * $container['breed']
         * @var string
         */
        'breed' => null,
    );

    /**
     * Constructor
     * @param mixed[] $data Associated array of property value initalizing the model
     */
    public function __construct(array $data = null)
    {
        parent::__construct($data);
        
        if ($data != null) {
<<<<<<< HEAD
            if (isset($data["breed"])) {
                $this->breed = $data["breed"];
            }
=======
            $this->container['breed'] = $data['breed'];
>>>>>>> bff6c8ba
        }
    }

    /**
     * show all the invalid properties with reasons.
     * 
     * @return array invalid properties with reasons
     */
    public function list_invalid_properties()
    {
        $invalid_properties = array();
        
        

        return $invalid_properties;
    }

    /**
     * validate all the parameters in the model
     * return true if all passed
     * 
     * @return bool [description]
     */
    public function valid()
    {
        
        

        return true;
    }


    /**
     * Gets breed
     * @return string
     */
    public function getBreed()
    {
        return $this->container['breed'];
    }

    /**
     * Sets breed
     * @param string $breed 
     * @return $this
     */
    public function setBreed($breed)
    {
        
<<<<<<< HEAD

        $this->breed = $breed;
=======
        $this->container['breed'] = $breed;
>>>>>>> bff6c8ba
        return $this;
    }
    /**
     * Returns true if offset exists. False otherwise.
     * @param  integer $offset Offset 
     * @return boolean
     */
    public function offsetExists($offset)
    {
        return isset($this->container[$offset]);
    }

    /**
     * Gets offset.
     * @param  integer $offset Offset 
     * @return mixed 
     */
    public function offsetGet($offset)
    {
        return isset($this->container[$offset]) ? $this->container[$offset] : null;
    }
 
    /**
     * Sets value based on offset.
     * @param  integer $offset Offset 
     * @param  mixed   $value  Value to be set
     * @return void
     */
    public function offsetSet($offset, $value)
    {
        if (is_null($offset)) {
            $this->container[] = $value;
        } else {
            $this->container[$offset] = $value;
        }
    }
 
    /**
     * Unsets offset.
     * @param  integer $offset Offset 
     * @return void
     */
    public function offsetUnset($offset)
    {
        unset($this->container[$offset]);
    }
 
    /**
     * Gets the string presentation of the object
     * @return string
     */
    public function __toString()
    {
        if (defined('JSON_PRETTY_PRINT')) { // use JSON pretty print
            return json_encode(\Swagger\Client\ObjectSerializer::sanitizeForSerialization($this), JSON_PRETTY_PRINT);
        }

        return json_encode(\Swagger\Client\ObjectSerializer::sanitizeForSerialization($this));
    }
}<|MERGE_RESOLUTION|>--- conflicted
+++ resolved
@@ -125,13 +125,9 @@
         parent::__construct($data);
         
         if ($data != null) {
-<<<<<<< HEAD
             if (isset($data["breed"])) {
-                $this->breed = $data["breed"];
+                $this->container['breed'] = $data["breed"];
             }
-=======
-            $this->container['breed'] = $data['breed'];
->>>>>>> bff6c8ba
         }
     }
 
@@ -181,12 +177,10 @@
     public function setBreed($breed)
     {
         
-<<<<<<< HEAD
-
-        $this->breed = $breed;
-=======
+
+
         $this->container['breed'] = $breed;
->>>>>>> bff6c8ba
+
         return $this;
     }
     /**
