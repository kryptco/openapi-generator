# petstore_api
This spec is mainly for testing Petstore server and contains fake endpoints, models. Please do not use this for any other purpose. Special characters: \" \\

This Python package is automatically generated by the [Swagger Codegen](https://github.com/swagger-api/swagger-codegen) project:

- API version: 1.0.0
- Package version: 1.0.0
<<<<<<< HEAD
- Build date: 2016-08-27T14:30:36.450+03:00
=======
- Build date: 2016-08-29T16:39:50.642+02:00
>>>>>>> 646c4faa
- Build package: class io.swagger.codegen.languages.PythonClientCodegen

## Requirements.

Python 2.7 and 3.4+

## Installation & Usage
### pip install

If the python package is hosted on Github, you can install directly from Github

```sh
pip install git+https://github.com/GIT_USER_ID/GIT_REPO_ID.git
```
(you may need to run `pip` with root permission: `sudo pip install git+https://github.com/GIT_USER_ID/GIT_REPO_ID.git`)

Then import the package:
```python
import petstore_api 
```

### Setuptools

Install via [Setuptools](http://pypi.python.org/pypi/setuptools).

```sh
python setup.py install --user
```
(or `sudo python setup.py install` to install the package for all users)

Then import the package:
```python
import petstore_api
```

## Getting Started

Please follow the [installation procedure](#installation--usage) and then run the following:

```python
from __future__ import print_function
import time
import petstore_api
from petstore_api.rest import ApiException
from pprint import pprint
# create an instance of the API class
api_instance = petstore_api.FakeApi
body = petstore_api.Client() # Client | client model

try:
    # To test \"client\" model
    api_response = api_instance.test_client_model(body)
    pprint(api_response)
except ApiException as e:
    print("Exception when calling FakeApi->test_client_model: %s\n" % e)

```

## Documentation for API Endpoints

All URIs are relative to *http://petstore.swagger.io/v2*

Class | Method | HTTP request | Description
------------ | ------------- | ------------- | -------------
*FakeApi* | [**test_client_model**](docs/FakeApi.md#test_client_model) | **PATCH** /fake | To test \&quot;client\&quot; model
*FakeApi* | [**test_endpoint_parameters**](docs/FakeApi.md#test_endpoint_parameters) | **POST** /fake | Fake endpoint for testing various parameters 假端點 偽のエンドポイント 가짜 엔드 포인트 
*FakeApi* | [**test_enum_parameters**](docs/FakeApi.md#test_enum_parameters) | **GET** /fake | To test enum parameters
*PetApi* | [**add_pet**](docs/PetApi.md#add_pet) | **POST** /pet | Add a new pet to the store
*PetApi* | [**delete_pet**](docs/PetApi.md#delete_pet) | **DELETE** /pet/{petId} | Deletes a pet
*PetApi* | [**find_pets_by_status**](docs/PetApi.md#find_pets_by_status) | **GET** /pet/findByStatus | Finds Pets by status
*PetApi* | [**find_pets_by_tags**](docs/PetApi.md#find_pets_by_tags) | **GET** /pet/findByTags | Finds Pets by tags
*PetApi* | [**get_pet_by_id**](docs/PetApi.md#get_pet_by_id) | **GET** /pet/{petId} | Find pet by ID
*PetApi* | [**update_pet**](docs/PetApi.md#update_pet) | **PUT** /pet | Update an existing pet
*PetApi* | [**update_pet_with_form**](docs/PetApi.md#update_pet_with_form) | **POST** /pet/{petId} | Updates a pet in the store with form data
*PetApi* | [**upload_file**](docs/PetApi.md#upload_file) | **POST** /pet/{petId}/uploadImage | uploads an image
*StoreApi* | [**delete_order**](docs/StoreApi.md#delete_order) | **DELETE** /store/order/{orderId} | Delete purchase order by ID
*StoreApi* | [**get_inventory**](docs/StoreApi.md#get_inventory) | **GET** /store/inventory | Returns pet inventories by status
*StoreApi* | [**get_order_by_id**](docs/StoreApi.md#get_order_by_id) | **GET** /store/order/{orderId} | Find purchase order by ID
*StoreApi* | [**place_order**](docs/StoreApi.md#place_order) | **POST** /store/order | Place an order for a pet
*UserApi* | [**create_user**](docs/UserApi.md#create_user) | **POST** /user | Create user
*UserApi* | [**create_users_with_array_input**](docs/UserApi.md#create_users_with_array_input) | **POST** /user/createWithArray | Creates list of users with given input array
*UserApi* | [**create_users_with_list_input**](docs/UserApi.md#create_users_with_list_input) | **POST** /user/createWithList | Creates list of users with given input array
*UserApi* | [**delete_user**](docs/UserApi.md#delete_user) | **DELETE** /user/{username} | Delete user
*UserApi* | [**get_user_by_name**](docs/UserApi.md#get_user_by_name) | **GET** /user/{username} | Get user by user name
*UserApi* | [**login_user**](docs/UserApi.md#login_user) | **GET** /user/login | Logs user into the system
*UserApi* | [**logout_user**](docs/UserApi.md#logout_user) | **GET** /user/logout | Logs out current logged in user session
*UserApi* | [**update_user**](docs/UserApi.md#update_user) | **PUT** /user/{username} | Updated user


## Documentation For Models

 - [AdditionalPropertiesClass](docs/AdditionalPropertiesClass.md)
 - [Animal](docs/Animal.md)
 - [AnimalFarm](docs/AnimalFarm.md)
 - [ApiResponse](docs/ApiResponse.md)
 - [ArrayOfArrayOfNumberOnly](docs/ArrayOfArrayOfNumberOnly.md)
 - [ArrayOfNumberOnly](docs/ArrayOfNumberOnly.md)
 - [ArrayTest](docs/ArrayTest.md)
 - [Cat](docs/Cat.md)
 - [Category](docs/Category.md)
 - [Client](docs/Client.md)
 - [Dog](docs/Dog.md)
 - [EnumArrays](docs/EnumArrays.md)
 - [EnumClass](docs/EnumClass.md)
 - [EnumTest](docs/EnumTest.md)
 - [FormatTest](docs/FormatTest.md)
 - [HasOnlyReadOnly](docs/HasOnlyReadOnly.md)
 - [List](docs/List.md)
 - [MapTest](docs/MapTest.md)
 - [MixedPropertiesAndAdditionalPropertiesClass](docs/MixedPropertiesAndAdditionalPropertiesClass.md)
 - [Model200Response](docs/Model200Response.md)
 - [ModelReturn](docs/ModelReturn.md)
 - [Name](docs/Name.md)
 - [NumberOnly](docs/NumberOnly.md)
 - [Order](docs/Order.md)
 - [Pet](docs/Pet.md)
 - [ReadOnlyFirst](docs/ReadOnlyFirst.md)
 - [SpecialModelName](docs/SpecialModelName.md)
 - [Tag](docs/Tag.md)
 - [User](docs/User.md)


## Documentation For Authorization


## api_key

- **Type**: API key
- **API key parameter name**: api_key
- **Location**: HTTP header

## petstore_auth

- **Type**: OAuth
- **Flow**: implicit
- **Authorization URL**: http://petstore.swagger.io/api/oauth/dialog
- **Scopes**: 
 - **write:pets**: modify pets in your account
 - **read:pets**: read your pets

## http_basic_test

- **Type**: HTTP basic authentication


## Author

apiteam@swagger.io
<|MERGE_RESOLUTION|>--- conflicted
+++ resolved
@@ -5,11 +5,7 @@
 
 - API version: 1.0.0
 - Package version: 1.0.0
-<<<<<<< HEAD
-- Build date: 2016-08-27T14:30:36.450+03:00
-=======
 - Build date: 2016-08-29T16:39:50.642+02:00
->>>>>>> 646c4faa
 - Build package: class io.swagger.codegen.languages.PythonClientCodegen
 
 ## Requirements.
