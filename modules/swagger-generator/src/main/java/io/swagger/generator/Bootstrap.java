/**
 * Copyright 2015 SmartBear Software
 * <p>
 * Licensed under the Apache License, Version 2.0 (the "License");
 * you may not use this file except in compliance with the License.
 * You may obtain a copy of the License at
 * <p>
 * http://www.apache.org/licenses/LICENSE-2.0
 * <p>
 * Unless required by applicable law or agreed to in writing, software
 * distributed under the License is distributed on an "AS IS" BASIS,
 * WITHOUT WARRANTIES OR CONDITIONS OF ANY KIND, either express or implied.
 * See the License for the specific language governing permissions and
 * limitations under the License.
 */

package io.swagger.generator;

import org.apache.commons.io.IOUtils;

import javax.servlet.ServletConfig;
import javax.servlet.ServletContext;
import javax.servlet.ServletException;
import javax.servlet.http.HttpServlet;
import java.io.IOException;
import java.io.InputStream;

public class Bootstrap extends HttpServlet {
<<<<<<< HEAD
    @Override
=======
    private static final long serialVersionUID = 1400930071893332856L;

>>>>>>> 4ed0173a
    public void init(ServletConfig config) throws ServletException {
        ServletContext context = config.getServletContext();

        DynamicSwaggerConfig bc = new DynamicSwaggerConfig();
        bc.setBasePath("/api");
        bc.setTitle("Swagger Generator");
        bc.setDescription("This is an online swagger codegen server.  You can find out more " +
                "at https://github.com/swagger-api/swagger-codegen or on [irc.freenode.net, #swagger](http://swagger.io/irc/).");
        bc.setTermsOfServiceUrl("http://swagger.io/terms/");
        bc.setContact("apiteam@swagger.io");
        bc.setLicense("Apache 2.0");
        InputStream stream = getClass().getResourceAsStream("/version.prop");
        if(stream == null) {
            bc.setVersion("0.0.0");
        } else {
            try {
                bc.setVersion(IOUtils.toString(stream, "UTF-8"));
                stream.close();
            } catch (IOException e) {
                bc.setVersion("0.0.0");
            }
        }

        String host = config.getInitParameter("generator.host");
        if(host == null) {
            host = "generator.swagger.io";
        }
        bc.setHost(host);

        String scheme = config.getInitParameter("generator.protocol");
        if(host == null) {
            scheme = "https";
        }
        bc.setSchemes(new String[]{scheme});
        bc.setLicenseUrl("http://www.apache.org/licenses/LICENSE-2.0.html");
        bc.setResourcePackage("io.swagger.generator.resource");
        bc.setScan(true);
    }
}<|MERGE_RESOLUTION|>--- conflicted
+++ resolved
@@ -26,12 +26,9 @@
 import java.io.InputStream;
 
 public class Bootstrap extends HttpServlet {
-<<<<<<< HEAD
-    @Override
-=======
     private static final long serialVersionUID = 1400930071893332856L;
 
->>>>>>> 4ed0173a
+    @Override
     public void init(ServletConfig config) throws ServletException {
         ServletContext context = config.getServletContext();
 
