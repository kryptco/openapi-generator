--- conflicted
+++ resolved
@@ -35,7 +35,6 @@
 @Controller
 {{#operations}}
 public class {{classname}}Controller implements {{classname}} {
-<<<<<<< HEAD
     private final ObjectMapper objectMapper;
 
     public {{classname}}Controller(ObjectMapper objectMapper) {
@@ -54,7 +53,7 @@
 {{^jdk8-no-delegate}}
 {{#operation}}
     public {{#async}}Callable<{{/async}}ResponseEntity<{{>returnTypes}}>{{#async}}>{{/async}} {{operationId}}({{#allParams}}{{>queryParams}}{{>pathParams}}{{>headerParams}}{{>bodyParams}}{{>formParams}},
-        {{/allParams}}@RequestHeader(value = "Accept", required = false) String accept){{#examples}}{{#-first}} throws IOException{{/-first}}{{/examples}} {
+        {{/allParams}}@RequestHeader(value = "Accept", required = false) String accept) throws Exception {
         // do some magic!
 {{#useSpringCloudClient}}
         {{^isDelegate}}
@@ -62,13 +61,6 @@
         return new ResponseEntity<{{>returnTypes}}>(HttpStatus.OK);
         {{/async}}
         {{#async}}
-=======
-{{^jdk8}}{{#operation}}
-    public {{#async}}Callable<{{/async}}ResponseEntity<{{>returnTypes}}>{{#async}}>{{/async}} {{operationId}}({{#allParams}}{{>queryParams}}{{>pathParams}}{{>headerParams}}{{>bodyParams}}{{>formParams}}{{#hasMore}},
-        {{/hasMore}}{{/allParams}}) throws Exception {
-        // do some magic!{{^async}}
-        return new ResponseEntity<{{>returnTypes}}>(HttpStatus.OK);{{/async}}{{#async}}
->>>>>>> b185d03a
         return new Callable<ResponseEntity<{{>returnTypes}}>>() {
             @Override
             public ResponseEntity<{{>returnTypes}}> call() throws Exception {
