{{>partial_header}}
using System;
using System.Linq;
using System.IO;
using System.Text;
using System.Collections;
using System.Collections.Generic;
using System.Collections.ObjectModel;
using System.ComponentModel.DataAnnotations;
using System.Runtime.Serialization;
using Newtonsoft.Json;

{{#models}}
{{#model}}
namespace {{packageName}}.Models
{ {{#isEnum}}{{>enumClass}}{{/isEnum}}{{^isEnum}}
    /// <summary>
    /// {{description}}
    /// </summary>
    [DataContract]
    public partial class {{classname}} : {{#parent}}{{{parent}}}, {{/parent}}IEquatable<{{classname}}>
    { {{#vars}}{{#isEnum}}{{>enumClass}}{{/isEnum}}{{#items.isEnum}}{{#items}}{{>enumClass}}{{/items}}{{/items.isEnum}}
        /// <summary>
<<<<<<< HEAD
        /// {{^description}}Gets or Sets {{{name}}}{{/description}}{{#description}}{{{description}}}{{/description}}
        /// </summary>{{#description}}
        /// <value>{{{description}}}</value>{{/description}}
        {{#required}}
        [Required]
        {{/required}}
=======
        /// {{^description}}Gets or Sets {{{name}}}{{/description}}{{#description}}{{description}}{{/description}}
        /// </summary>
        {{#description}}
        /// <value>{{description}}</value>
        {{/description}}
>>>>>>> 049b1b2b
        [DataMember(Name="{{baseName}}")]
        {{#isEnum}}
        public {{{datatypeWithEnum}}}{{#isEnum}}{{^isContainer}}?{{/isContainer}}{{/isEnum}} {{name}} { get; set; }
        {{/isEnum}}
        {{^isEnum}}
<<<<<<< HEAD
=======
        /// <summary>
        /// {{^description}}Gets or Sets {{{name}}}{{/description}}{{#description}}{{description}}{{/description}}
        /// </summary>
        {{#description}}
        /// <value>{{description}}</value>
        {{/description}}
        [DataMember(Name="{{baseName}}")]
>>>>>>> 049b1b2b
        public {{{datatype}}} {{name}} { get; {{#isReadOnly}}private {{/isReadOnly}}set; }
        {{/isEnum}}
        {{#hasMore}}
        {{/hasMore}}
        {{/vars}}

        /// <summary>
        /// Returns the string presentation of the object
        /// </summary>
        /// <returns>String presentation of the object</returns>
        public override string ToString()
        {
            var sb = new StringBuilder();
            sb.Append("class {{classname}} {\n");
            {{#vars}}
            sb.Append("  {{name}}: ").Append({{name}}).Append("\n");
            {{/vars}}
            sb.Append("}\n");
            return sb.ToString();
        }

        /// <summary>
        /// Returns the JSON string presentation of the object
        /// </summary>
        /// <returns>JSON string presentation of the object</returns>
        public {{#parent}} new {{/parent}}string ToJson()
        {
            return JsonConvert.SerializeObject(this, Formatting.Indented);
        }

        /// <summary>
        /// Returns true if objects are equal
        /// </summary>
        /// <param name="obj">Object to be compared</param>
        /// <returns>Boolean</returns>
        public override bool Equals(object obj)
        {
            if (ReferenceEquals(null, obj)) return false;
            if (ReferenceEquals(this, obj)) return true;
            return obj.GetType() == GetType() && Equals(({{classname}})obj);
        }

        /// <summary>
        /// Returns true if {{classname}} instances are equal
        /// </summary>
        /// <param name="other">Instance of {{classname}} to be compared</param>
        /// <returns>Boolean</returns>
        public bool Equals({{classname}} other)
        {
            if (ReferenceEquals(null, other)) return false;
            if (ReferenceEquals(this, other)) return true;

            return {{#vars}}{{#isNotContainer}}
                (
                    {{name}} == other.{{name}} ||
                    {{name}} != null &&
                    {{name}}.Equals(other.{{name}})
                ){{#hasMore}} && {{/hasMore}}{{/isNotContainer}}{{^isNotContainer}}
                (
                    {{name}} == other.{{name}} ||
                    {{name}} != null &&
                    {{name}}.SequenceEqual(other.{{name}})
                ){{#hasMore}} && {{/hasMore}}{{/isNotContainer}}{{/vars}}{{^vars}}false{{/vars}};
        }

        /// <summary>
        /// Gets the hash code
        /// </summary>
        /// <returns>Hash code</returns>
        public override int GetHashCode()
        {
            // credit: http://stackoverflow.com/a/263416/677735
            unchecked // Overflow is fine, just wrap
            {
                var hash = 41;
                // Suitable nullity checks etc, of course :)
                {{#vars}}
                    if ({{name}} != null)
                    hash = hash * 59 + {{name}}.GetHashCode();
                {{/vars}}
                return hash;
            }
        }

        #region Operators
        #pragma warning disable 1591

        public static bool operator ==({{classname}} left, {{classname}} right)
        {
            return Equals(left, right);
        }

        public static bool operator !=({{classname}} left, {{classname}} right)
        {
            return !Equals(left, right);
        }

        #pragma warning restore 1591
        #endregion Operators
    }
{{/isEnum}}
{{/model}}
{{/models}}
}<|MERGE_RESOLUTION|>--- conflicted
+++ resolved
@@ -21,35 +21,19 @@
     public partial class {{classname}} : {{#parent}}{{{parent}}}, {{/parent}}IEquatable<{{classname}}>
     { {{#vars}}{{#isEnum}}{{>enumClass}}{{/isEnum}}{{#items.isEnum}}{{#items}}{{>enumClass}}{{/items}}{{/items.isEnum}}
         /// <summary>
-<<<<<<< HEAD
-        /// {{^description}}Gets or Sets {{{name}}}{{/description}}{{#description}}{{{description}}}{{/description}}
-        /// </summary>{{#description}}
-        /// <value>{{{description}}}</value>{{/description}}
-        {{#required}}
-        [Required]
-        {{/required}}
-=======
         /// {{^description}}Gets or Sets {{{name}}}{{/description}}{{#description}}{{description}}{{/description}}
         /// </summary>
         {{#description}}
         /// <value>{{description}}</value>
         {{/description}}
->>>>>>> 049b1b2b
+        {{#required}}
+        [Required]
+        {{/required}}
         [DataMember(Name="{{baseName}}")]
         {{#isEnum}}
         public {{{datatypeWithEnum}}}{{#isEnum}}{{^isContainer}}?{{/isContainer}}{{/isEnum}} {{name}} { get; set; }
         {{/isEnum}}
         {{^isEnum}}
-<<<<<<< HEAD
-=======
-        /// <summary>
-        /// {{^description}}Gets or Sets {{{name}}}{{/description}}{{#description}}{{description}}{{/description}}
-        /// </summary>
-        {{#description}}
-        /// <value>{{description}}</value>
-        {{/description}}
-        [DataMember(Name="{{baseName}}")]
->>>>>>> 049b1b2b
         public {{{datatype}}} {{name}} { get; {{#isReadOnly}}private {{/isReadOnly}}set; }
         {{/isEnum}}
         {{#hasMore}}
