--- conflicted
+++ resolved
@@ -72,19 +72,14 @@
         cliOptions.add(new CliOption(CodegenConstants.ARTIFACT_ID, "artifactId for use in the generated build.gradle and pom.xml"));
         cliOptions.add(new CliOption(CodegenConstants.ARTIFACT_VERSION, "artifact version for use in the generated build.gradle and pom.xml"));
         cliOptions.add(new CliOption(CodegenConstants.SOURCE_FOLDER, CodegenConstants.SOURCE_FOLDER_DESC));
-<<<<<<< HEAD
-        cliOptions.add(new CliOption(USE_ANDROID_MAVEN_GRADLE_PLUGIN, "A flag to toggle android-maven gradle plugin.",
-                BooleanProperty.TYPE).defaultValue(Boolean.TRUE.toString()));
+        cliOptions.add(CliOption.newBoolean(USE_ANDROID_MAVEN_GRADLE_PLUGIN, "A flag to toggle android-maven gradle plugin.")
+                .defaultValue(Boolean.TRUE.toString()));
 
         supportedLibraries.put("<default>", "HTTP client: Apache HttpClient 4.3.6. JSON processing: Gson 2.3.1");
         supportedLibraries.put("volley", "HTTP client: Volley 1.0.19");
         CliOption library = new CliOption(CodegenConstants.LIBRARY, "library template (sub-template) to use");
         library.setEnum(supportedLibraries);
         cliOptions.add(library);
-=======
-        cliOptions.add(CliOption.newBoolean(USE_ANDROID_MAVEN_GRADLE_PLUGIN, "A flag to toggle android-maven gradle plugin.")
-                .defaultValue(Boolean.TRUE.toString()));
->>>>>>> 3eb78b12
     }
 
     @Override
