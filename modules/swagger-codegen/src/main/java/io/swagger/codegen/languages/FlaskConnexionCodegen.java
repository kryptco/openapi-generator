package io.swagger.codegen.languages;

import com.fasterxml.jackson.core.JsonProcessingException;
import com.google.common.collect.ArrayListMultimap;
import com.google.common.collect.Lists;
import com.google.common.collect.Multimap;

import io.swagger.codegen.*;
import io.swagger.models.HttpMethod;
import io.swagger.models.Operation;
import io.swagger.models.Path;
import io.swagger.models.Swagger;
import io.swagger.models.parameters.Parameter;
import io.swagger.models.properties.*;
import io.swagger.util.Yaml;

import java.io.File;
import java.util.*;

import org.apache.commons.lang3.StringUtils;
import org.slf4j.Logger;
import org.slf4j.LoggerFactory;

public class FlaskConnexionCodegen extends DefaultCodegen implements CodegenConfig {

    private static final Logger LOGGER = LoggerFactory.getLogger(FlaskConnexionCodegen.class);

    public static final String CONTROLLER_PACKAGE = "controllerPackage";
    public static final String DEFAULT_CONTROLLER = "defaultController";
    public static final String SUPPORT_PYTHON2= "supportPython2";

    protected int serverPort = 8080;
    protected String packageName;
    protected String packageVersion;
    protected String controllerPackage;
    protected String defaultController;
    protected Map<Character, String> regexModifiers;

    public FlaskConnexionCodegen() {
        super();
        modelPackage = "models";
        testPackage = "test";

        languageSpecificPrimitives.clear();
        languageSpecificPrimitives.add("int");
        languageSpecificPrimitives.add("float");
        languageSpecificPrimitives.add("List");
        languageSpecificPrimitives.add("Dict");
        languageSpecificPrimitives.add("bool");
        languageSpecificPrimitives.add("str");
        languageSpecificPrimitives.add("datetime");
        languageSpecificPrimitives.add("date");
        languageSpecificPrimitives.add("file");
        languageSpecificPrimitives.add("object");

        typeMapping.clear();
        typeMapping.put("integer", "int");
        typeMapping.put("float", "float");
        typeMapping.put("number", "float");
        typeMapping.put("long", "int");
        typeMapping.put("double", "float");
        typeMapping.put("array", "List");
        typeMapping.put("map", "Dict");
        typeMapping.put("boolean", "bool");
        typeMapping.put("string", "str");
        typeMapping.put("date", "date");
        typeMapping.put("DateTime", "datetime");
        typeMapping.put("object", "object");
        typeMapping.put("file", "file");
        typeMapping.put("UUID", "str");

        // from https://docs.python.org/release/2.5.4/ref/keywords.html
        setReservedWordsLowerCase(
                Arrays.asList(
                    // @property
                    "property",
                    // python reserved words
                    "and", "del", "from", "not", "while", "as", "elif", "global", "or", "with",
                    "assert", "else", "if", "pass", "yield", "break", "except", "import",
                    "print", "class", "exec", "in", "raise", "continue", "finally", "is",
                    "return", "def", "for", "lambda", "try", "self", "None"));

        // set the output folder here
        outputFolder = "generated-code/connexion";

        apiTemplateFiles.put("controller.mustache", ".py");
        modelTemplateFiles.put("model.mustache", ".py");
        apiTestTemplateFiles().put("controller_test.mustache", ".py");

        /*
         * Template Location.  This is the location which templates will be read from.  The generator
         * will use the resource stream to attempt to read the templates.
         */
        embeddedTemplateDir = templateDir = "flaskConnexion";

        // from https://docs.python.org/release/2.5.4/ref/keywords.html
        setReservedWordsLowerCase(
                Arrays.asList(
                        "and", "del", "from", "not", "while", "as", "elif", "global", "or", "with",
                        "assert", "else", "if", "pass", "yield", "break", "except", "import",
                        "print", "class", "exec", "in", "raise", "continue", "finally", "is",
                        "return", "def", "for", "lambda", "try"));

        /*
         * Additional Properties.  These values can be passed to the templates and
         * are available in models, apis, and supporting files
         */
        additionalProperties.put("serverPort", serverPort);

        /*
         * Supporting Files.  You can write single files for the generator with the
         * entire object tree available.  If the input file has a suffix of `.mustache
         * it will be processed by the template engine.  Otherwise, it will be copied
         */
        supportingFiles.add(new SupportingFile("README.mustache", "", "README.md"));
        supportingFiles.add(new SupportingFile("setup.mustache", "", "setup.py"));
        supportingFiles.add(new SupportingFile("tox.mustache", "", "tox.ini"));
        supportingFiles.add(new SupportingFile("test-requirements.mustache", "", "test-requirements.txt"));
        supportingFiles.add(new SupportingFile("requirements.mustache", "", "requirements.txt"));
        supportingFiles.add(new SupportingFile("git_push.sh.mustache", "", "git_push.sh"));
        supportingFiles.add(new SupportingFile("gitignore.mustache", "", ".gitignore"));
        supportingFiles.add(new SupportingFile("travis.mustache", "", ".travis.yml"));
        supportingFiles.add(new SupportingFile("Dockerfile.mustache", "", "Dockerfile"));
        supportingFiles.add(new SupportingFile("dockerignore.mustache", "", ".dockerignore"));

        regexModifiers = new HashMap<Character, String>();
        regexModifiers.put('i', "IGNORECASE");
        regexModifiers.put('l', "LOCALE");
        regexModifiers.put('m', "MULTILINE");
        regexModifiers.put('s', "DOTALL");
        regexModifiers.put('u', "UNICODE");
        regexModifiers.put('x', "VERBOSE");

        cliOptions.add(new CliOption(CodegenConstants.PACKAGE_NAME, "python package name (convention: snake_case).")
                .defaultValue("swagger_server"));
        cliOptions.add(new CliOption(CodegenConstants.PACKAGE_VERSION, "python package version.")
                .defaultValue("1.0.0"));
        cliOptions.add(new CliOption(CONTROLLER_PACKAGE, "controller package").
                defaultValue("controllers"));
        cliOptions.add(new CliOption(DEFAULT_CONTROLLER, "default controller").
                defaultValue("default_controller"));
        cliOptions.add(new CliOption(SUPPORT_PYTHON2, "support python2").
                defaultValue("false"));
        cliOptions.add(new CliOption("serverPort", "TCP port to listen to in app.run").
                defaultValue("8080"));
    }

    @Override
    public void processOpts() {
        super.processOpts();
        //apiTemplateFiles.clear();

        if (additionalProperties.containsKey(CodegenConstants.PACKAGE_NAME)) {
            setPackageName((String) additionalProperties.get(CodegenConstants.PACKAGE_NAME));
        } else {
            setPackageName("swagger_server");
            additionalProperties.put(CodegenConstants.PACKAGE_NAME, this.packageName);
        }
        if (additionalProperties.containsKey(CodegenConstants.PACKAGE_VERSION)) {
            setPackageVersion((String) additionalProperties.get(CodegenConstants.PACKAGE_VERSION));
        } else {
            setPackageVersion("1.0.0");
            additionalProperties.put(CodegenConstants.PACKAGE_VERSION, this.packageVersion);
        }
        if (additionalProperties.containsKey(CONTROLLER_PACKAGE)) {
            this.controllerPackage = additionalProperties.get(CONTROLLER_PACKAGE).toString();
        } else {
            this.controllerPackage = "controllers";
            additionalProperties.put(CONTROLLER_PACKAGE, this.controllerPackage);
        }
        if (additionalProperties.containsKey(DEFAULT_CONTROLLER)) {
            this.defaultController = additionalProperties.get(DEFAULT_CONTROLLER).toString();
        } else {
            this.defaultController = "default_controller";
            additionalProperties.put(DEFAULT_CONTROLLER, this.defaultController);
        }
        if (Boolean.TRUE.equals(additionalProperties.get(SUPPORT_PYTHON2))) {
            additionalProperties.put(SUPPORT_PYTHON2, Boolean.TRUE);
            typeMapping.put("long", "long");
        }
        supportingFiles.add(new SupportingFile("__init__.mustache", packageName, "__init__.py"));
        supportingFiles.add(new SupportingFile("__main__.mustache", packageName, "__main__.py"));
        supportingFiles.add(new SupportingFile("encoder.mustache", packageName, "encoder.py"));
        supportingFiles.add(new SupportingFile("util.mustache", packageName, "util.py"));
        supportingFiles.add(new SupportingFile("__init__.mustache", packageName + File.separatorChar + controllerPackage, "__init__.py"));
        supportingFiles.add(new SupportingFile("__init__model.mustache", packageName + File.separatorChar + modelPackage, "__init__.py"));
        supportingFiles.add(new SupportingFile("base_model_.mustache", packageName + File.separatorChar + modelPackage, "base_model_.py"));
        supportingFiles.add(new SupportingFile("__init__test.mustache", packageName + File.separatorChar + testPackage, "__init__.py"));
        supportingFiles.add(new SupportingFile("swagger.mustache", packageName + File.separatorChar + "swagger", "swagger.yaml"));

        modelPackage = packageName + "." + modelPackage;
        controllerPackage = packageName + "." + controllerPackage;
        testPackage = packageName + "." + testPackage;
    }

    private static String dropDots(String str) {
        return str.replaceAll("\\.", "_");
    }

    @Override
    public String apiPackage() {
        return controllerPackage;
    }


    /**
     * Configures the type of generator.
     *
     * @return the CodegenType for this generator
     * @see io.swagger.codegen.CodegenType
     */
    @Override
    public CodegenType getTag() {
        return CodegenType.SERVER;
    }

    /**
     * Configures a friendly name for the generator.  This will be used by the generator
     * to select the library with the -l flag.
     *
     * @return the friendly name for the generator
     */
    @Override
    public String getName() {
        return "python-flask";
    }

    /**
     * Returns human-friendly help for the generator.  Provide the consumer with help
     * tips, parameters here
     *
     * @return A string value for the help message
     */
    @Override
    public String getHelp() {
        return "Generates a Python server library using the Connexion project. By default, " +
               "it will also generate service classes -- which you can disable with the `-Dnoservice` environment variable.";
    }

    @Override
    public String toApiName(String name) {
        if (name == null || name.length() == 0) {
            return "DefaultController";
        }
        return camelize(name, false) + "Controller";
    }

    @Override
    public String toApiFilename(String name) {
        return underscore(toApiName(name));
    }

    @Override
    public String toApiTestFilename(String name) {
        return "test_" + toApiFilename(name);
    }

    /**
     * Escapes a reserved word as defined in the `reservedWords` array. Handle escaping
     * those terms here.  This logic is only called if a variable matches the reseved words
     *
     * @return the escaped term
     */
    @Override
    public String escapeReservedWord(String name) {           
        if(this.reservedWordsMappings().containsKey(name)) {
            return this.reservedWordsMappings().get(name);
        }
        return "_" + name; // add an underscore to the name
    }
    
    /**
     * Location to write api files.  You can use the apiPackage() as defined when the class is
     * instantiated
     */
    @Override
    public String apiFileFolder() {
        return outputFolder + File.separator + apiPackage().replace('.', File.separatorChar);
    }

    @Override
    public String getTypeDeclaration(Property p) {
        if (p instanceof ArrayProperty) {
            ArrayProperty ap = (ArrayProperty) p;
            Property inner = ap.getItems();
            return getSwaggerType(p) + "[" + getTypeDeclaration(inner) + "]";
        } else if (p instanceof MapProperty) {
            MapProperty mp = (MapProperty) p;
            Property inner = mp.getAdditionalProperties();

            return getSwaggerType(p) + "[str, " + getTypeDeclaration(inner) + "]";
        }
        return super.getTypeDeclaration(p);
    }

    @Override
    public String getSwaggerType(Property p) {
        String swaggerType = super.getSwaggerType(p);
        String type = null;
        if (typeMapping.containsKey(swaggerType)) {
            type = typeMapping.get(swaggerType);
            if (languageSpecificPrimitives.contains(type)) {
                return type;
            }
        } else {
            type = toModelName(swaggerType);
        }
        return type;
    }

    @Override
    public void preprocessSwagger(Swagger swagger) {
        // need vendor extensions for x-swagger-router-controller
        Map<String, Path> paths = swagger.getPaths();
        if(paths != null) {
            for(String pathname : paths.keySet()) {
                Path path = paths.get(pathname);
                Map<HttpMethod, Operation> operationMap = path.getOperationMap();
                if(operationMap != null) {
                    for(HttpMethod method : operationMap.keySet()) {
                        Operation operation = operationMap.get(method);
                        String tag = "default";
                        if(operation.getTags() != null && operation.getTags().size() > 0) {
                            tag = operation.getTags().get(0);
                        }
                        String operationId = operation.getOperationId();
                        if(operationId == null) {
                            operationId = getOrGenerateOperationId(operation, pathname, method.toString());
                        }
                        operation.setOperationId(toOperationId(operationId));
                        if(operation.getVendorExtensions().get("x-swagger-router-controller") == null) {
                            operation.getVendorExtensions().put(
                                    "x-swagger-router-controller",
                                    controllerPackage + "." + toApiFilename(tag)
                            );
                        }
                        for (Parameter param: operation.getParameters()) {
                            // sanitize the param name but don't underscore it since it's used for request mapping
                            String name = param.getName();
                            String paramName = sanitizeName(name);
                            if (!paramName.equals(name)) {
                                LOGGER.warn(name + " cannot be used as parameter name with flask-connexion and was sanitized as " + paramName);
                            }
                            param.setName(paramName);
                        }
                    }
                }
            }
        }
    }

    @SuppressWarnings("unchecked")
    private static List<Map<String, Object>> getOperations(Map<String, Object> objs) {
        List<Map<String, Object>> result = new ArrayList<Map<String, Object>>();
        Map<String, Object> apiInfo = (Map<String, Object>) objs.get("apiInfo");
        List<Map<String, Object>> apis = (List<Map<String, Object>>) apiInfo.get("apis");
        for (Map<String, Object> api : apis) {
            result.add((Map<String, Object>) api.get("operations"));
        }
        return result;
    }

    private static List<Map<String, Object>> sortOperationsByPath(List<CodegenOperation> ops) {
        Multimap<String, CodegenOperation> opsByPath = ArrayListMultimap.create();

        for (CodegenOperation op : ops) {
            opsByPath.put(op.path, op);
        }

        List<Map<String, Object>> opsByPathList = new ArrayList<Map<String, Object>>();
        for (Map.Entry<String, Collection<CodegenOperation>> entry : opsByPath.asMap().entrySet()) {
            Map<String, Object> opsByPathEntry = new HashMap<String, Object>();
            opsByPathList.add(opsByPathEntry);
            opsByPathEntry.put("path", entry.getKey());
            opsByPathEntry.put("operation", entry.getValue());
            List<CodegenOperation> operationsForThisPath = Lists.newArrayList(entry.getValue());
            operationsForThisPath.get(operationsForThisPath.size() - 1).hasMore = false;
            if (opsByPathList.size() < opsByPath.asMap().size()) {
                opsByPathEntry.put("hasMore", "true");
            }
        }

        return opsByPathList;
    }

    @Override
    public Map<String, Object> postProcessSupportingFileData(Map<String, Object> objs) {
        Swagger swagger = (Swagger)objs.get("swagger");
        if(swagger != null) {
            try {
                objs.put("swagger-yaml", Yaml.mapper().writeValueAsString(swagger));
            } catch (JsonProcessingException e) {
                LOGGER.error(e.getMessage(), e);
            }
        }
        for (Map<String, Object> operations : getOperations(objs)) {
            @SuppressWarnings("unchecked")
            List<CodegenOperation> ops = (List<CodegenOperation>) operations.get("operation");

            List<Map<String, Object>> opsByPathList = sortOperationsByPath(ops);
            operations.put("operationsByPath", opsByPathList);
        }
        return super.postProcessSupportingFileData(objs);
    }

    @Override
<<<<<<< HEAD
    public String toVarName(String name) {
        // sanitize name
        name = sanitizeName(name); // FIXME: a parameter should not be assigned. Also declare the methods parameters as 'final'.

        // remove dollar sign
        name = name.replaceAll("$", "");

        // if it's all uppper case, convert to lower case
        if (name.matches("^[A-Z_]*$")) {
            name = name.toLowerCase();
        }

        // underscore the variable name
        // petId => pet_id
        name = underscore(name);

        // remove leading underscore
        name = name.replaceAll("^_*", "");

        // for reserved word or word starting with number, append _
        if (isReservedWord(name) || name.matches("^\\d.*")) {
            name = escapeReservedWord(name);
        }

        return name;
    }

    @Override
    public String toParamName(String name) {
        // Param name is already sanitized in swagger spec processing
        return name;
    }

    @Override
    public String toModelFilename(String name) {
        // underscore the model file name
        // PhoneNumber => phone_number
        return underscore(dropDots(toModelName(name)));
    }

    @Override
    public String toModelName(String name) {
        name = sanitizeName(name); // FIXME: a parameter should not be assigned. Also declare the methods parameters as 'final'.
        // remove dollar sign
        name = name.replaceAll("$", "");

        // model name cannot use reserved keyword, e.g. return
        if (isReservedWord(name)) {
            LOGGER.warn(name + " (reserved word) cannot be used as model name. Renamed to " + camelize("model_" + name));
            name = "model_" + name; // e.g. return => ModelReturn (after camelize)
        }

        // model name starts with number
        if (name.matches("^\\d.*")) {
            LOGGER.warn(name + " (model name starts with number) cannot be used as model name. Renamed to " + camelize("model_" + name));
            name = "model_" + name; // e.g. 200Response => Model200Response (after camelize)
        }

        if (!StringUtils.isEmpty(modelNamePrefix)) {
            name = modelNamePrefix + "_" + name;
        }

        if (!StringUtils.isEmpty(modelNameSuffix)) {
            name = name + "_" + modelNameSuffix;
        }

        // camelize the model name
        // phone_number => PhoneNumber
        return camelize(name);
=======
    public String toParamName(String name) {
        // don't do name =removeNonNameElementToCamelCase(name); // this breaks connexion, which does not modify param names before sending them
        if (reservedWords.contains(name)) {
            return escapeReservedWord(name);
        }
        return name;
>>>>>>> 5dcda941
    }

    @Override
    public String toOperationId(String operationId) {
        operationId = super.toOperationId(operationId); // FIXME: a parameter should not be assigned. Also declare the methods parameters as 'final'.
        // Use the part after the last dot, e.g.
        //     controllers.defaultController.addPet => addPet
        operationId = operationId.replaceAll(".*\\.", "");
        // Need to underscore it since it has been processed via removeNonNameElementToCamelCase, e.g.
        //     addPet => add_pet
        return underscore(operationId);
    }

    /**
     * Return the default value of the property
     *
     * @param p Swagger property object
     * @return string presentation of the default value of the property
     */
    @Override
    public String toDefaultValue(Property p) {
        if (p instanceof StringProperty) {
            StringProperty dp = (StringProperty) p;
            if (dp.getDefault() != null) {
                return "'" + dp.getDefault() + "'";
            }
        } else if (p instanceof BooleanProperty) {
            BooleanProperty dp = (BooleanProperty) p;
            if (dp.getDefault() != null) {
                if (dp.getDefault().toString().equalsIgnoreCase("false"))
                    return "False";
                else
                    return "True";
            }
        } else if (p instanceof DateProperty) {
            // TODO
        } else if (p instanceof DateTimeProperty) {
            // TODO
        } else if (p instanceof DoubleProperty) {
            DoubleProperty dp = (DoubleProperty) p;
            if (dp.getDefault() != null) {
                return dp.getDefault().toString();
            }
        } else if (p instanceof FloatProperty) {
            FloatProperty dp = (FloatProperty) p;
            if (dp.getDefault() != null) {
                return dp.getDefault().toString();
            }
        } else if (p instanceof IntegerProperty) {
            IntegerProperty dp = (IntegerProperty) p;
            if (dp.getDefault() != null) {
                return dp.getDefault().toString();
            }
        } else if (p instanceof LongProperty) {
            LongProperty dp = (LongProperty) p;
            if (dp.getDefault() != null) {
                return dp.getDefault().toString();
            }
        }

        return null;
    }

    @Override
    public void setParameterExampleValue(CodegenParameter p) {
        String example;

        if (p.defaultValue == null) {
            example = p.example;
        } else {
            example = p.defaultValue;
        }

        String type = p.baseType;
        if (type == null) {
            type = p.dataType;
        }

        if ("String".equalsIgnoreCase(type) || "str".equalsIgnoreCase(type)) {
            if (example == null) {
                example = p.paramName + "_example";
            }
            example = "'" + escapeText(example) + "'";
        } else if ("Integer".equals(type) || "int".equals(type)) {
            if(p.minimum != null) {
                example = "" + (Integer.valueOf(p.minimum) + 1);
            }
            if(p.maximum != null) {
                example = "" + p.maximum;
            } else if (example == null) {
                example = "56";
            }

        } else if ("Long".equalsIgnoreCase(type)) {
            if(p.minimum != null) {
                example = "" + (Long.valueOf(p.minimum) + 1);
            }
            if(p.maximum != null) {
                example = "" + p.maximum;
            } else if (example == null) {
                example = "789";
            }
        } else if ("Float".equalsIgnoreCase(type) || "Double".equalsIgnoreCase(type)) {
            if(p.minimum != null) {
                example = "" + p.minimum;
            } else if(p.maximum != null) {
                example = "" + p.maximum;
            } else if (example == null) {
                example = "3.4";
            }
        } else if ("BOOLEAN".equalsIgnoreCase(type) || "bool".equalsIgnoreCase(type)) {
            if (example == null) {
                example = "True";
            }
        } else if ("file".equalsIgnoreCase(type)) {
            example = "(BytesIO(b'some file data'), 'file.txt')";
        } else if ("Date".equalsIgnoreCase(type)) {
            if (example == null) {
                example = "2013-10-20";
            }
            example = "'" + escapeText(example) + "'";
        } else if ("DateTime".equalsIgnoreCase(type)) {
            if (example == null) {
                example = "2013-10-20T19:20:30+01:00";
            }
            example = "'" + escapeText(example) + "'";
        } else if (!languageSpecificPrimitives.contains(type)) {
            // type is a model class, e.g. User
            example = type + "()";
        } else {
            LOGGER.warn("Type " + type + " not handled properly in setParameterExampleValue");
        }

        if(p.items != null && p.items.defaultValue != null) {
            example = p.items.defaultValue;
        }
        if (example == null) {
            example = "None";
        } else if (Boolean.TRUE.equals(p.isListContainer)) {
            if (Boolean.TRUE.equals(p.isBodyParam)) {
                example = "[" + example + "]";
            }
        } else if (Boolean.TRUE.equals(p.isMapContainer)) {
            example = "{'key': " + example + "}";
        }

        p.example = example;
    }

    public void setPackageName(String packageName) {
        this.packageName = packageName;
    }

    public void setPackageVersion(String packageVersion) {
        this.packageVersion = packageVersion;
    }


    @Override
    public String escapeQuotationMark(String input) {
        // remove ' to avoid code injection
        return input.replace("'", "");
    }

    @Override
    public String escapeUnsafeCharacters(String input) {
        // remove multiline comment
        return input.replace("'''", "'_'_'");
    }

    @Override
    public String toModelImport(String name) {
        String modelImport;
        if (StringUtils.startsWithAny(name,"import", "from")) {
            modelImport = name;
        } else {
            modelImport = "from ";
            if (!"".equals(modelPackage())) {
                modelImport += modelPackage() + ".";
            }
            modelImport += toModelFilename(name)+ " import " + name;
        }
        return modelImport;
    }

    @Override
    public void postProcessModelProperty(CodegenModel model, CodegenProperty property){
        if (StringUtils.isNotEmpty(property.pattern)) {
            addImport(model, "import re");
        }
        postProcessPattern(property.pattern, property.vendorExtensions);
    }

    @Override
    public void postProcessParameter(CodegenParameter parameter){
        postProcessPattern(parameter.pattern, parameter.vendorExtensions);
    }

    /*
     * The swagger pattern spec follows the Perl convention and style of modifiers. Python
     * does not support this in as natural a way so it needs to convert it. See
     * https://docs.python.org/2/howto/regex.html#compilation-flags for details.
     */
    public void postProcessPattern(String pattern, Map<String, Object> vendorExtensions){
        if(pattern != null) {
            int i = pattern.lastIndexOf('/');

            //Must follow Perl /pattern/modifiers convention
            if(pattern.charAt(0) != '/' || i < 2) {
                throw new IllegalArgumentException("Pattern must follow the Perl "
                        + "/pattern/modifiers convention. "+pattern+" is not valid.");
            }

            String regex = pattern.substring(1, i).replace("'", "\\'");
            List<String> modifiers = new ArrayList<String>();

            for(char c : pattern.substring(i).toCharArray()) {
                if(regexModifiers.containsKey(c)) {
                    String modifier = regexModifiers.get(c);
                    modifiers.add(modifier);
                }
            }

            vendorExtensions.put("x-regex", regex);
            vendorExtensions.put("x-modifiers", modifiers);
        }
    }

}<|MERGE_RESOLUTION|>--- conflicted
+++ resolved
@@ -404,7 +404,6 @@
     }
 
     @Override
-<<<<<<< HEAD
     public String toVarName(String name) {
         // sanitize name
         name = sanitizeName(name); // FIXME: a parameter should not be assigned. Also declare the methods parameters as 'final'.
@@ -434,6 +433,10 @@
 
     @Override
     public String toParamName(String name) {
+        // don't do name =removeNonNameElementToCamelCase(name); // this breaks connexion, which does not modify param names before sending them
+        if (reservedWords.contains(name)) {
+            return escapeReservedWord(name);
+        }
         // Param name is already sanitized in swagger spec processing
         return name;
     }
@@ -474,14 +477,6 @@
         // camelize the model name
         // phone_number => PhoneNumber
         return camelize(name);
-=======
-    public String toParamName(String name) {
-        // don't do name =removeNonNameElementToCamelCase(name); // this breaks connexion, which does not modify param names before sending them
-        if (reservedWords.contains(name)) {
-            return escapeReservedWord(name);
-        }
-        return name;
->>>>>>> 5dcda941
     }
 
     @Override
