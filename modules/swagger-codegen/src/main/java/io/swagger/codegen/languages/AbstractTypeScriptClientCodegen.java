package io.swagger.codegen.languages;

import io.swagger.codegen.*;
import io.swagger.models.properties.*;

import java.util.*;
import java.io.File;

import org.apache.commons.lang.StringUtils;

public abstract class AbstractTypeScriptClientCodegen extends DefaultCodegen implements CodegenConfig {

    protected String modelPropertyNaming= "camelCase";
    protected Boolean supportsES6 = true;

	public AbstractTypeScriptClientCodegen() {
	    super();
		supportsInheritance = true;
		setReservedWordsLowerCase(Arrays.asList(
                    // local variable names used in API methods (endpoints)
                    "varLocalPath", "queryParameters", "headerParams", "formParams", "useFormData", "varLocalDeferred",
                    "requestOptions",
                    // Typescript reserved words
                    "abstract", "await", "boolean", "break", "byte", "case", "catch", "char", "class", "const", "continue", "debugger", "default", "delete", "do", "double", "else", "enum", "export", "extends", "false", "final", "finally", "float", "for", "function", "goto", "if", "implements", "import", "in", "instanceof", "int", "interface", "let", "long", "native", "new", "null", "package", "private", "protected", "public", "return", "short", "static", "super", "switch", "synchronized", "this", "throw", "transient", "true", "try", "typeof", "var", "void", "volatile", "while", "with", "yield"));

		languageSpecificPrimitives = new HashSet<String>(Arrays.asList(
				"string",
				"String",
				"boolean",
				"Boolean",
				"Double",
				"Integer",
				"Long",
				"Float",
				"Object",
                "Array",
                "Date",
                "number",
                "any"
                ));
		instantiationTypes.put("array", "Array");

	    typeMapping = new HashMap<String, String>();
	    typeMapping.put("Array", "Array");
	    typeMapping.put("array", "Array");
	    typeMapping.put("List", "Array");
	    typeMapping.put("boolean", "boolean");
	    typeMapping.put("string", "string");
	    typeMapping.put("int", "number");
	    typeMapping.put("float", "number");
	    typeMapping.put("number", "number");
	    typeMapping.put("long", "number");
	    typeMapping.put("short", "number");
	    typeMapping.put("char", "string");
	    typeMapping.put("double", "number");
	    typeMapping.put("object", "any");
	    typeMapping.put("integer", "number");
	    typeMapping.put("Map", "any");
	    typeMapping.put("DateTime", "Date");
        //TODO binary should be mapped to byte array
        // mapped to String as a workaround
        typeMapping.put("binary", "string");
        typeMapping.put("ByteArray", "string");
        typeMapping.put("UUID", "string");

        cliOptions.add(new CliOption(CodegenConstants.MODEL_PROPERTY_NAMING, CodegenConstants.MODEL_PROPERTY_NAMING_DESC).defaultValue("camelCase"));
        cliOptions.add(new CliOption(CodegenConstants.SUPPORTS_ES6, CodegenConstants.SUPPORTS_ES6_DESC).defaultValue("false"));

	}

    @Override
    public void processOpts() {
        super.processOpts();

        if (additionalProperties.containsKey(CodegenConstants.MODEL_PROPERTY_NAMING)) {
            setModelPropertyNaming((String) additionalProperties.get(CodegenConstants.MODEL_PROPERTY_NAMING));
        }

        if (additionalProperties.containsKey(CodegenConstants.SUPPORTS_ES6)) {
            setSupportsES6(Boolean.valueOf((String)additionalProperties.get(CodegenConstants.SUPPORTS_ES6)));
            additionalProperties.put("supportsES6", getSupportsES6());
        }
    }


	@Override
	public CodegenType getTag() {
	    return CodegenType.CLIENT;
	}

	@Override
	public String escapeReservedWord(String name) {
		return "_" + name;
	}

	@Override
	public String apiFileFolder() {
		return outputFolder + "/" + apiPackage().replace('.', File.separatorChar);
	}

	@Override
	public String modelFileFolder() {
		return outputFolder + "/" + modelPackage().replace('.', File.separatorChar);
	}

	@Override
	public String toParamName(String name) {
		// replace - with _ e.g. created-at => created_at
		name = name.replaceAll("-", "_"); // FIXME: a parameter should not be assigned. Also declare the methods parameters as 'final'.

		// if it's all uppper case, do nothing
		if (name.matches("^[A-Z_]*$"))
			return name;

		// camelize the variable name
	        // pet_id => petId
		name = camelize(name, true);

		// for reserved word or word starting with number, append _
		if (isReservedWord(name) || name.matches("^\\d.*"))
			name = escapeReservedWord(name);

		return name;
	}

	@Override
	public String toVarName(String name) {
		// should be the same as variable name
		return getNameUsingModelPropertyNaming(name);
	}

	@Override
	public String toModelName(String name) {
        name = sanitizeName(name); // FIXME: a parameter should not be assigned. Also declare the methods parameters as 'final'.

        if (!StringUtils.isEmpty(modelNamePrefix)) {
            name = modelNamePrefix + "_" + name;
        }

        if (!StringUtils.isEmpty(modelNameSuffix)) {
            name = name + "_" + modelNameSuffix;
        }

        // model name cannot use reserved keyword, e.g. return
        if (isReservedWord(name)) {
            String modelName = camelize("model_" + name);
            LOGGER.warn(name + " (reserved word) cannot be used as model name. Renamed to " + modelName);
            return modelName;
        }

        // model name starts with number
        if (name.matches("^\\d.*")) {
            String modelName = camelize("model_" + name); // e.g. 200Response => Model200Response (after camelize)
            LOGGER.warn(name + " (model name starts with number) cannot be used as model name. Renamed to " + modelName);
            return modelName;
        }

		// camelize the model name
		// phone_number => PhoneNumber
		return camelize(name);
	}

	@Override
	public String toModelFilename(String name) {
		// should be the same as the model name
		return toModelName(name);
	}

	@Override
	public String getTypeDeclaration(Property p) {
		if (p instanceof ArrayProperty) {
			ArrayProperty ap = (ArrayProperty) p;
			Property inner = ap.getItems();
			return getSwaggerType(p) + "<" + getTypeDeclaration(inner) + ">";
		} else if (p instanceof MapProperty) {
			MapProperty mp = (MapProperty) p;
			Property inner = mp.getAdditionalProperties();
			return "{ [key: string]: "+ getTypeDeclaration(inner) + "; }";
		} else if (p instanceof FileProperty) {
			return "any";
		}
		return super.getTypeDeclaration(p);
	}

	@Override
	public String getSwaggerType(Property p) {
		String swaggerType = super.getSwaggerType(p);
		String type = null;
		if (typeMapping.containsKey(swaggerType)) {
			type = typeMapping.get(swaggerType);
			if (languageSpecificPrimitives.contains(type))
				return type;
		} else
			type = swaggerType;
		return toModelName(type);
	}

    @Override
    public String toOperationId(String operationId) {
        // throw exception if method name is empty
        if (StringUtils.isEmpty(operationId)) {
            throw new RuntimeException("Empty method name (operationId) not allowed");
        }

        // method name cannot use reserved keyword, e.g. return
        // append _ at the beginning, e.g. _return
        if (isReservedWord(operationId)) {
            return escapeReservedWord(camelize(sanitizeName(operationId), true));
        }

        return camelize(sanitizeName(operationId), true);
    }

    public void setModelPropertyNaming(String naming) {
        if ("original".equals(naming) || "camelCase".equals(naming) ||
            "PascalCase".equals(naming) || "snake_case".equals(naming)) {
            this.modelPropertyNaming = naming;
        } else {
            throw new IllegalArgumentException("Invalid model property naming '" +
              naming + "'. Must be 'original', 'camelCase', " +
              "'PascalCase' or 'snake_case'");
        }
    }

    public String getModelPropertyNaming() {
        return this.modelPropertyNaming;
    }

    public String getNameUsingModelPropertyNaming(String name) {
        switch (CodegenConstants.MODEL_PROPERTY_NAMING_TYPE.valueOf(getModelPropertyNaming())) {
            case original:    return name;
            case camelCase:   return camelize(name, true);
            case PascalCase:  return camelize(name);
            case snake_case:  return underscore(name);
            default:            throw new IllegalArgumentException("Invalid model property naming '" +
                                    name + "'. Must be 'original', 'camelCase', " +
                                    "'PascalCase' or 'snake_case'");
        }

    }

<<<<<<< HEAD
    @Override
    public String toEnumValue(String value, String datatype) {
        if ("int".equals(datatype) || "double".equals(datatype) || "float".equals(datatype)) {
            return value;
        } else {
            return "\'" + escapeText(value) + "\'";
        }
    }

    @Override
    public String toEnumDefaultValue(String value, String datatype) {
        return datatype + "_" + value;
    }

    @Override
    public String toEnumVarName(String name, String datatype) {
        // number
        if ("int".equals(datatype) || "double".equals(datatype) || "float".equals(datatype)) {
            String varName = new String(name);
            varName = varName.replaceAll("-", "MINUS_");
            varName = varName.replaceAll("\\+", "PLUS_");
            varName = varName.replaceAll("\\.", "_DOT_");
            return varName;
        }

        // string
        String enumName = sanitizeName(underscore(name).toUpperCase());
        enumName = enumName.replaceFirst("^_", "");
        enumName = enumName.replaceFirst("_$", "");

        if (enumName.matches("\\d.*")) { // starts with number
            return "_" + enumName;
        } else {
            return enumName;
        }
    }

    @Override
    public String toEnumName(CodegenProperty property) {
        String enumName = toModelName(property.name) + "Enum";

        if (enumName.matches("\\d.*")) { // starts with number
            return "_" + enumName;
        } else {
            return enumName;
        }
    }

    @Override
    public Map<String, Object> postProcessModels(Map<String, Object> objs) {
        // process enum in models
        return postProcessModelsEnum(objs);
    }

=======
    public void setSupportsES6(Boolean value) {
        supportsES6 = value;
    }

    public Boolean getSupportsES6() {
        return supportsES6;
    }
>>>>>>> 6b0b343b
}<|MERGE_RESOLUTION|>--- conflicted
+++ resolved
@@ -239,7 +239,6 @@
 
     }
 
-<<<<<<< HEAD
     @Override
     public String toEnumValue(String value, String datatype) {
         if ("int".equals(datatype) || "double".equals(datatype) || "float".equals(datatype)) {
@@ -294,7 +293,6 @@
         return postProcessModelsEnum(objs);
     }
 
-=======
     public void setSupportsES6(Boolean value) {
         supportsES6 = value;
     }
@@ -302,5 +300,4 @@
     public Boolean getSupportsES6() {
         return supportsES6;
     }
->>>>>>> 6b0b343b
 }