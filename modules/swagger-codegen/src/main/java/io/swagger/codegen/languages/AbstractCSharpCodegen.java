package io.swagger.codegen.languages;

import io.swagger.codegen.*;
import io.swagger.models.properties.*;
import org.apache.commons.lang.StringUtils;
import org.slf4j.Logger;
import org.slf4j.LoggerFactory;

import java.io.File;
import java.util.*;

public abstract class AbstractCSharpCodegen extends DefaultCodegen implements CodegenConfig {

    protected boolean optionalAssemblyInfoFlag = true;
    protected boolean optionalProjectFileFlag = false;
    protected boolean optionalMethodArgumentFlag = true;
    protected boolean useDateTimeOffsetFlag = false;
    protected boolean useCollection = false;
    protected boolean returnICollection = false;

    protected String packageVersion = "1.0.0";
    protected String packageName = "IO.Swagger";
    protected String sourceFolder = "src" + File.separator + packageName;

    protected Set<String> collectionTypes;
    protected Set<String> mapTypes;

    protected Logger LOGGER = LoggerFactory.getLogger(AbstractCSharpCodegen.class);

    public AbstractCSharpCodegen() {
        super();

        outputFolder = "generated-code" + File.separator + this.getName();
        embeddedTemplateDir = templateDir = this.getName();

        collectionTypes = new HashSet<String>(
                Arrays.asList(
                        "IList", "List",
                        "ICollection", "Collection",
                        "IEnumerable")
        );

        mapTypes = new HashSet<String>(
                Arrays.asList("IDictionary")
        );

        setReservedWordsLowerCase(
                Arrays.asList(
                        // local variable names in API methods (endpoints)
                        "path_", "pathParams", "queryParams", "headerParams", "formParams", "fileParams",
                        "postBody", "http_header_accepts", "http_header_accept", "apiKeyValue", "response",
                        "statusCode",
                        // C# reserved words
                        "abstract", "as", "base", "bool", "break", "byte", "case", "catch", "char", "checked",
                        "class", "const", "continue", "decimal", "default", "delegate", "do", "double", "else",
                        "enum", "event", "explicit", "extern", "false", "finally", "fixed", "float", "for",
                        "foreach", "goto", "if", "implicit", "in", "int", "interface", "internal", "is", "lock",
                        "long", "namespace", "new", "null", "object", "operator", "out", "override", "params",
                        "private", "protected", "public", "readonly", "ref", "return", "sbyte", "sealed",
                        "short", "sizeof", "stackalloc", "static", "string", "struct", "switch", "this", "throw",
                        "true", "try", "typeof", "uint", "ulong", "unchecked", "unsafe", "ushort", "using",
                        "virtual", "void", "volatile", "while")
        );

        // TODO: Either include fully qualified names here or handle in DefaultCodegen via lastIndexOf(".") search
        languageSpecificPrimitives = new HashSet<String>(
                Arrays.asList(
                        "String",
                        "string",
                        "bool?",
                        "double?",
                        "int?",
                        "long?",
                        "float?",
                        "byte[]",
                        "ICollection",
                        "Collection",
                        "List",
                        "Dictionary",
                        "DateTime?",
                        "DateTimeOffset?",
                        "String",
                        "Boolean",
                        "Double",
                        "Int32",
                        "Int64",
                        "Float",
                        "Guid",
                        "Stream", // not really a primitive, we include it to avoid model import
                        "Object")
        );

        instantiationTypes.put("array", "List");
        instantiationTypes.put("list", "List");
        instantiationTypes.put("map", "Dictionary");

        // Nullable types here assume C# 2 support is not part of base
        typeMapping = new HashMap<String, String>();
        typeMapping.put("string", "string");
        typeMapping.put("binary", "byte[]");
        typeMapping.put("boolean", "bool?");
        typeMapping.put("integer", "int?");
        typeMapping.put("float", "float?");
        typeMapping.put("long", "long?");
        typeMapping.put("double", "double?");
        typeMapping.put("number", "double?");
        typeMapping.put("datetime", "DateTime?");
        typeMapping.put("date", "DateTime?");
        typeMapping.put("file", "Stream");
        typeMapping.put("array", "List");
        typeMapping.put("list", "List");
        typeMapping.put("map", "Dictionary");
        typeMapping.put("object", "Object");
        typeMapping.put("uuid", "Guid");
    }

    public void setReturnICollection(boolean returnICollection) {
        this.returnICollection = returnICollection;
    }

    public void setUseCollection(boolean useCollection) {
        this.useCollection = useCollection;
        if (useCollection) {
            typeMapping.put("array", "Collection");
            typeMapping.put("list", "Collection");

            instantiationTypes.put("array", "Collection");
            instantiationTypes.put("list", "Collection");
        }
    }

    public void setOptionalMethodArgumentFlag(boolean flag) {
        this.optionalMethodArgumentFlag = flag;
    }

    protected void addOption(String key, String description, String defaultValue) {
        CliOption option = new CliOption(key, description);
        if (defaultValue != null) option.defaultValue(defaultValue);
        cliOptions.add(option);
    }

    protected void addSwitch(String key, String description, Boolean defaultValue) {
        CliOption option = CliOption.newBoolean(key, description);
        if (defaultValue != null) option.defaultValue(defaultValue.toString());
        cliOptions.add(option);
    }

    public void useDateTimeOffset(boolean flag) {
        this.useDateTimeOffsetFlag = flag;
        if (flag) typeMapping.put("datetime", "DateTimeOffset?");
        else typeMapping.put("datetime", "DateTime?");
    }

    @Override
    public void processOpts() {
        super.processOpts();

        // {{packageVersion}}
        if (additionalProperties.containsKey(CodegenConstants.PACKAGE_VERSION)) {
            setPackageVersion((String) additionalProperties.get(CodegenConstants.PACKAGE_VERSION));
        } else {
            additionalProperties.put(CodegenConstants.PACKAGE_VERSION, packageVersion);
        }

        // {{sourceFolder}}
        if (additionalProperties.containsKey(CodegenConstants.SOURCE_FOLDER)) {
            setSourceFolder((String) additionalProperties.get(CodegenConstants.SOURCE_FOLDER));
        } else {
            additionalProperties.put(CodegenConstants.SOURCE_FOLDER, this.sourceFolder);
        }

        // {{packageName}}
        if (additionalProperties.containsKey(CodegenConstants.PACKAGE_NAME)) {
            setPackageName((String) additionalProperties.get(CodegenConstants.PACKAGE_NAME));
        } else {
            additionalProperties.put(CodegenConstants.PACKAGE_NAME, packageName);
        }

        // {{useDateTimeOffset}}
        if (additionalProperties.containsKey(CodegenConstants.USE_DATETIME_OFFSET)) {
            useDateTimeOffset(Boolean.valueOf(additionalProperties.get(CodegenConstants.USE_DATETIME_OFFSET).toString()));
        }
        additionalProperties.put(CodegenConstants.USE_DATETIME_OFFSET, useDateTimeOffsetFlag);

        if (additionalProperties.containsKey(CodegenConstants.USE_COLLECTION)) {
            setUseCollection(Boolean.valueOf(additionalProperties.get(CodegenConstants.USE_COLLECTION).toString()));
        }

        if (additionalProperties.containsKey(CodegenConstants.RETURN_ICOLLECTION)) {
            setReturnICollection(Boolean.valueOf(additionalProperties.get(CodegenConstants.RETURN_ICOLLECTION).toString()));
        }
    }

    @Override
    public Map<String, Object> postProcessModels(Map<String, Object> objs) {
        List<Object> models = (List<Object>) objs.get("models");
        for (Object _mo : models) {
            Map<String, Object> mo = (Map<String, Object>) _mo;
            CodegenModel cm = (CodegenModel) mo.get("model");
            for (CodegenProperty var : cm.vars) {
                // check to see if model name is same as the property name
                // which will result in compilation error
                // if found, prepend with _ to workaround the limitation
                if (var.name.equals(cm.name)) {
                    var.name = "_" + var.name;
                }
            }
        }
        return objs;
    }

    @Override
    public Map<String, Object> postProcessOperations(Map<String, Object> objs) {
        super.postProcessOperations(objs);
        if (objs != null) {
            Map<String, Object> operations = (Map<String, Object>) objs.get("operations");
            if (operations != null) {
                List<CodegenOperation> ops = (List<CodegenOperation>) operations.get("operation");
                for (CodegenOperation operation : ops) {

                    // Check return types for collection
                    if (operation.returnType != null) {
                        String typeMapping;
                        int namespaceEnd = operation.returnType.lastIndexOf(".");
                        if (namespaceEnd > 0) {
                            typeMapping = operation.returnType.substring(namespaceEnd);
                        } else {
                            typeMapping = operation.returnType;
                        }

                        if (this.collectionTypes.contains(typeMapping)) {
                            operation.isListContainer = true;
                            operation.returnContainer = operation.returnType;
                            if (this.returnICollection && (
                                    typeMapping.startsWith("List") ||
                                            typeMapping.startsWith("Collection"))) {
                                // NOTE: ICollection works for both List<T> and Collection<T>
                                int genericStart = typeMapping.indexOf("<");
                                if (genericStart > 0) {
                                    operation.returnType = "ICollection" + typeMapping.substring(genericStart);
                                }
                            }
                        } else {
                            operation.returnContainer = operation.returnType;
                            operation.isMapContainer = this.mapTypes.contains(typeMapping);
                        }
                    }

                    processOperation(operation);
                }
            }
        }

        return objs;
    }

    protected void processOperation(CodegenOperation operation) {
        // default noop
    }

    @Override
    public String apiFileFolder() {
        return outputFolder + File.separator + sourceFolder + File.separator + apiPackage().replace('.', File.separatorChar);
    }

    @Override
    public String modelFileFolder() {
        return outputFolder + File.separator + sourceFolder + File.separator + modelPackage().replace('.', File.separatorChar);
    }

    @Override
    public String toModelFilename(String name) {
        // should be the same as the model name
        return toModelName(name);
    }

    @Override
    public String toOperationId(String operationId) {
        // throw exception if method name is empty (should not occur as an auto-generated method name will be used)
        if (StringUtils.isEmpty(operationId)) {
            throw new RuntimeException("Empty method name (operationId) not allowed");
        }

        // method name cannot use reserved keyword, e.g. return
<<<<<<< HEAD
        if (isReservedWord(operationId)) {
            throw new RuntimeException(operationId + " (reserved word) cannot be used as method name");
=======
        if (reservedWords.contains(operationId)) {
            LOGGER.warn(operationId + " (reserved word) cannot be used as method name. Renamed to " + camelize(sanitizeName("call_" + operationId)));
            operationId = "call_" + operationId;
>>>>>>> 2573146e
        }

        return camelize(sanitizeName(operationId));
    }

    @Override
    public String toVarName(String name) {
        // sanitize name
        name = sanitizeName(name);

        // if it's all uppper case, do nothing
        if (name.matches("^[A-Z_]*$")) {
            return name;
        }

        // camelize the variable name
        // pet_id => PetId
        name = camelize(name);

        // for reserved word or word starting with number, append _
        if (isReservedWord(name) || name.matches("^\\d.*")) {
            name = escapeReservedWord(name);
        }

        return name;
    }

    @Override
    public String toParamName(String name) {
        // sanitize name
        name = sanitizeName(name);

        // replace - with _ e.g. created-at => created_at
        name = name.replaceAll("-", "_");

        // if it's all uppper case, do nothing
        if (name.matches("^[A-Z_]*$")) {
            return name;
        }

        // camelize(lower) the variable name
        // pet_id => petId
        name = camelize(name, true);

        // for reserved word or word starting with number, append _
        if (isReservedWord(name) || name.matches("^\\d.*")) {
            name = escapeReservedWord(name);
        }

        return name;
    }

    @Override
    public String escapeReservedWord(String name) {
        return "_" + name;
    }

    /**
     * Return the example value of the property
     *
     * @param p Swagger property object
     * @return string presentation of the example value of the property
     */
    @Override
    public String toExampleValue(Property p) {
        if (p instanceof StringProperty) {
            StringProperty dp = (StringProperty) p;
            if (dp.getExample() != null) {
                return "\"" + dp.getExample().toString() + "\"";
            }
        } else if (p instanceof BooleanProperty) {
            BooleanProperty dp = (BooleanProperty) p;
            if (dp.getExample() != null) {
                return dp.getExample().toString();
            }
        } else if (p instanceof DateProperty) {
            // TODO
        } else if (p instanceof DateTimeProperty) {
            // TODO
        } else if (p instanceof DoubleProperty) {
            DoubleProperty dp = (DoubleProperty) p;
            if (dp.getExample() != null) {
                return dp.getExample().toString();
            }
        } else if (p instanceof FloatProperty) {
            FloatProperty dp = (FloatProperty) p;
            if (dp.getExample() != null) {
                return dp.getExample().toString();
            }
        } else if (p instanceof IntegerProperty) {
            IntegerProperty dp = (IntegerProperty) p;
            if (dp.getExample() != null) {
                return dp.getExample().toString();
            }
        } else if (p instanceof LongProperty) {
            LongProperty dp = (LongProperty) p;
            if (dp.getExample() != null) {
                return dp.getExample().toString();
            }
        }

        return null;
    }

    /**
     * Return the default value of the property
     *
     * @param p Swagger property object
     * @return string presentation of the default value of the property
     */
    @Override
    public String toDefaultValue(Property p) {
        if (p instanceof StringProperty) {
            StringProperty dp = (StringProperty) p;
            if (dp.getDefault() != null) {
                return "\"" + dp.getDefault().toString() + "\"";
            }
        } else if (p instanceof BooleanProperty) {
            BooleanProperty dp = (BooleanProperty) p;
            if (dp.getDefault() != null) {
                return dp.getDefault().toString();
            }
        } else if (p instanceof DateProperty) {
            // TODO
        } else if (p instanceof DateTimeProperty) {
            // TODO
        } else if (p instanceof DoubleProperty) {
            DoubleProperty dp = (DoubleProperty) p;
            if (dp.getDefault() != null) {
                return dp.getDefault().toString();
            }
        } else if (p instanceof FloatProperty) {
            FloatProperty dp = (FloatProperty) p;
            if (dp.getDefault() != null) {
                return dp.getDefault().toString();
            }
        } else if (p instanceof IntegerProperty) {
            IntegerProperty dp = (IntegerProperty) p;
            if (dp.getDefault() != null) {
                return dp.getDefault().toString();
            }
        } else if (p instanceof LongProperty) {
            LongProperty dp = (LongProperty) p;
            if (dp.getDefault() != null) {
                return dp.getDefault().toString();
            }
        }

        return null;
    }

    @Override
    public String getSwaggerType(Property p) {
        String swaggerType = super.getSwaggerType(p);
        String type;
        if (typeMapping.containsKey(swaggerType.toLowerCase())) {
            type = typeMapping.get(swaggerType.toLowerCase());
            if (languageSpecificPrimitives.contains(type)) {
                return type;
            }
        } else {
            type = swaggerType;
        }
        return toModelName(type);
    }

    @Override
    public String getTypeDeclaration(Property p) {
        if (p instanceof ArrayProperty) {
            ArrayProperty ap = (ArrayProperty) p;
            Property inner = ap.getItems();
            return getSwaggerType(p) + "<" + getTypeDeclaration(inner) + ">";
        } else if (p instanceof MapProperty) {
            MapProperty mp = (MapProperty) p;
            Property inner = mp.getAdditionalProperties();

            return getSwaggerType(p) + "<string, " + getTypeDeclaration(inner) + ">";
        }
        return super.getTypeDeclaration(p);
    }

    @Override
    public String toModelName(String name) {
        name = sanitizeName(name);

        // model name cannot use reserved keyword, e.g. return
<<<<<<< HEAD
        if (isReservedWord(name)) {
            throw new RuntimeException(name + " (reserved word) cannot be used as a model name");
=======
        if (reservedWords.contains(name)) {
            LOGGER.warn(name + " (reserved word) cannot be used as model name. Renamed to " + camelize("object_" + name));
            name = "object_" + name; // e.g. return => ObjectReturn (after camelize)
>>>>>>> 2573146e
        }

        // camelize the model name
        // phone_number => PhoneNumber
        return camelize(name);
    }

    @Override
    public String apiTestFileFolder() {
        return outputFolder + ".Test";
    }

    @Override
    public String modelTestFileFolder() {
        return outputFolder + ".Test";
    }

    @Override
    public String toApiTestFilename(String name) {
        return toApiName(name) + "Tests";
    }

    @Override
    public String toModelTestFilename(String name) {
        return toModelName(name) + "Tests";
    }


    public void setPackageName(String packageName) {
        this.packageName = packageName;
    }

    public void setPackageVersion(String packageVersion) {
        this.packageVersion = packageVersion;
    }

    public void setSourceFolder(String sourceFolder) {
        this.sourceFolder = sourceFolder;
    }
}<|MERGE_RESOLUTION|>--- conflicted
+++ resolved
@@ -282,14 +282,9 @@
         }
 
         // method name cannot use reserved keyword, e.g. return
-<<<<<<< HEAD
         if (isReservedWord(operationId)) {
-            throw new RuntimeException(operationId + " (reserved word) cannot be used as method name");
-=======
-        if (reservedWords.contains(operationId)) {
             LOGGER.warn(operationId + " (reserved word) cannot be used as method name. Renamed to " + camelize(sanitizeName("call_" + operationId)));
             operationId = "call_" + operationId;
->>>>>>> 2573146e
         }
 
         return camelize(sanitizeName(operationId));
@@ -476,14 +471,9 @@
         name = sanitizeName(name);
 
         // model name cannot use reserved keyword, e.g. return
-<<<<<<< HEAD
         if (isReservedWord(name)) {
-            throw new RuntimeException(name + " (reserved word) cannot be used as a model name");
-=======
-        if (reservedWords.contains(name)) {
             LOGGER.warn(name + " (reserved word) cannot be used as model name. Renamed to " + camelize("object_" + name));
             name = "object_" + name; // e.g. return => ObjectReturn (after camelize)
->>>>>>> 2573146e
         }
 
         // camelize the model name
