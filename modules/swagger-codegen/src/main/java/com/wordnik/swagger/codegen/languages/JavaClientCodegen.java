--- conflicted
+++ resolved
@@ -36,33 +36,15 @@
 
     reservedWords = new HashSet<String> (
       Arrays.asList(
-        "abstract", "continue", "for", "new", "switch", "assert", 
-        "default", "if", "package", "synchronized", "boolean", "do", "goto", "private", 
-        "this", "break", "double", "implements", "protected", "throw", "byte", "else", 
-        "import", "public", "throws", "case", "enum", "instanceof", "return", "transient", 
-        "catch", "extends", "int", "short", "try", "char", "final", "interface", "static", 
-        "void", "class", "finally", "long", "strictfp", "volatile", "const", "float", 
+        "abstract", "continue", "for", "new", "switch", "assert",
+        "default", "if", "package", "synchronized", "boolean", "do", "goto", "private",
+        "this", "break", "double", "implements", "protected", "throw", "byte", "else",
+        "import", "public", "throws", "case", "enum", "instanceof", "return", "transient",
+        "catch", "extends", "int", "short", "try", "char", "final", "interface", "static",
+        "void", "class", "finally", "long", "strictfp", "volatile", "const", "float",
         "native", "super", "while")
     );
 
-<<<<<<< HEAD
-    additionalProperties.put("invokerPackage", invokerPackage);
-    additionalProperties.put("groupId", groupId);
-    additionalProperties.put("artifactId", artifactId);
-    additionalProperties.put("artifactVersion", artifactVersion);
-
-    supportingFiles.add(new SupportingFile("pom.mustache", "", "pom.xml"));
-    supportingFiles.add(new SupportingFile("ApiClient.mustache",
-      (sourceFolder + File.separator + invokerPackage).replace(".", java.io.File.separator), "ApiClient.java"));
-    supportingFiles.add(new SupportingFile("Configuration.mustache",
-      (sourceFolder + File.separator + invokerPackage).replace(".", java.io.File.separator), "Configuration.java"));
-    supportingFiles.add(new SupportingFile("JsonUtil.mustache",
-      (sourceFolder + File.separator + invokerPackage).replace(".", java.io.File.separator), "JsonUtil.java"));
-    supportingFiles.add(new SupportingFile("apiException.mustache",
-      (sourceFolder + File.separator + invokerPackage).replace(".", java.io.File.separator), "ApiException.java"));
-
-=======
->>>>>>> 26621673
     languageSpecificPrimitives = new HashSet<String>(
       Arrays.asList(
         "String",
@@ -76,7 +58,7 @@
       );
     instantiationTypes.put("array", "ArrayList");
     instantiationTypes.put("map", "HashMap");
-    
+
     cliOptions.add(new CliOption("invokerPackage", "root package for generated code"));
     cliOptions.add(new CliOption("groupId", "groupId in generated pom.xml"));
     cliOptions.add(new CliOption("artifactId", "artifactId in generated pom.xml"));
@@ -87,7 +69,7 @@
   @Override
   public void processOpts() {
     super.processOpts();
-    
+
     if(additionalProperties.containsKey("invokerPackage")) {
       this.setInvokerPackage((String)additionalProperties.get("invokerPackage"));
     }
@@ -95,7 +77,7 @@
       //not set, use default to be passed to template
       additionalProperties.put("invokerPackage", invokerPackage);
     }
-    
+
     if(additionalProperties.containsKey("groupId")) {
       this.setGroupId((String)additionalProperties.get("groupId"));
     }
@@ -103,7 +85,7 @@
       //not set, use to be passed to template
       additionalProperties.put("groupId", groupId);
     }
-    
+
     if(additionalProperties.containsKey("artifactId")) {
       this.setArtifactId((String)additionalProperties.get("artifactId"));
     }
@@ -111,7 +93,7 @@
       //not set, use to be passed to template
       additionalProperties.put("artifactId", artifactId);
     }
-    
+
     if(additionalProperties.containsKey("artifactVersion")) {
       this.setArtifactVersion((String)additionalProperties.get("artifactVersion"));
     }
@@ -119,21 +101,23 @@
       //not set, use to be passed to template
       additionalProperties.put("artifactVersion", artifactVersion);
     }
-    
+
     if(additionalProperties.containsKey("sourceFolder")) {
       this.setSourceFolder((String)additionalProperties.get("sourceFolder"));
     }
 
     supportingFiles.add(new SupportingFile("pom.mustache", "", "pom.xml"));
-    supportingFiles.add(new SupportingFile("apiInvoker.mustache", 
-      (sourceFolder + File.separator + invokerPackage).replace(".", java.io.File.separator), "ApiInvoker.java"));
-    supportingFiles.add(new SupportingFile("JsonUtil.mustache", 
+    supportingFiles.add(new SupportingFile("ApiClient.mustache",
+      (sourceFolder + File.separator + invokerPackage).replace(".", java.io.File.separator), "ApiClient.java"));
+    supportingFiles.add(new SupportingFile("Configuration.mustache",
+      (sourceFolder + File.separator + invokerPackage).replace(".", java.io.File.separator), "Configuration.java"));
+    supportingFiles.add(new SupportingFile("JsonUtil.mustache",
       (sourceFolder + File.separator + invokerPackage).replace(".", java.io.File.separator), "JsonUtil.java"));
-    supportingFiles.add(new SupportingFile("apiException.mustache", 
+    supportingFiles.add(new SupportingFile("apiException.mustache",
       (sourceFolder + File.separator + invokerPackage).replace(".", java.io.File.separator), "ApiException.java"));
   }
-  
-  
+
+
 
   @Override
   public String escapeReservedWord(String name) {
