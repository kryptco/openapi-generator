package com.wordnik.swagger.codegen.languages;

import com.wordnik.swagger.codegen.*;
import com.wordnik.swagger.models.properties.*;

import java.io.File;
import java.util.*;

public class PythonClientCodegen extends DefaultCodegen implements CodegenConfig {
  String module = "client";

  public CodegenType getTag() {
    return CodegenType.CLIENT;
  }

  public String getName() {
    return "python";
  }

  public String getHelp() {
    return "Generates a Python client library.";
  }

  public PythonClientCodegen() {
    super();
    outputFolder = "generated-code/python";
    modelTemplateFiles.put("model.mustache", ".py");
    apiTemplateFiles.put("api.mustache", ".py");
    templateDir = "python";

    apiPackage = module;
    modelPackage = module + ".models";

    languageSpecificPrimitives.clear();
    languageSpecificPrimitives.add("int");
    languageSpecificPrimitives.add("float");
    languageSpecificPrimitives.add("long");
    languageSpecificPrimitives.add("list");
    languageSpecificPrimitives.add("bool");
    languageSpecificPrimitives.add("str");
    languageSpecificPrimitives.add("datetime");

    typeMapping.clear();
    typeMapping.put("integer", "int");
    typeMapping.put("float", "float");
    typeMapping.put("long", "long");
    typeMapping.put("double", "float");
    typeMapping.put("array", "list");
    typeMapping.put("map", "map");
    typeMapping.put("boolean", "bool");
    typeMapping.put("string", "str");
    typeMapping.put("date", "datetime");

    // from https://docs.python.org/release/2.5.4/ref/keywords.html
    reservedWords = new HashSet<String> (
      Arrays.asList(
        "and", "del", "from", "not", "while", "as", "elif", "global", "or", "with",
        "assert", "else", "if", "pass", "yield", "break", "except", "import",
        "print", "class", "exec", "in", "raise", "continue", "finally", "is",
        "return", "def", "for", "lambda", "try"));

    supportingFiles.add(new SupportingFile("README.mustache", "", "README.md"));
    supportingFiles.add(new SupportingFile("swagger.mustache", module, "swagger.py"));
    supportingFiles.add(new SupportingFile("__init__package.mustache", module, "__init__.py"));
    supportingFiles.add(new SupportingFile("__init__model.mustache", modelPackage.replace('.', File.separatorChar), "__init__.py"));
  }

  @Override
  public String escapeReservedWord(String name) {
    return "_" + name;
  }

  @Override
  public String apiFileFolder() {
    return outputFolder + "/" + apiPackage().replace('.', File.separatorChar);
  }

  public String modelFileFolder() {
    return outputFolder + "/" + modelPackage().replace('.', File.separatorChar);
  }

  @Override
  public String getTypeDeclaration(Property p) {
    if(p instanceof ArrayProperty) {
      ArrayProperty ap = (ArrayProperty) p;
      Property inner = ap.getItems();
      return getSwaggerType(p) + "[" + getTypeDeclaration(inner) + "]";
    }
    else if (p instanceof MapProperty) {
      MapProperty mp = (MapProperty) p;
      Property inner = mp.getAdditionalProperties();

      return getSwaggerType(p) + "(String, " + getTypeDeclaration(inner) + ")";
    }
    return super.getTypeDeclaration(p);
  }

  @Override
  public String getSwaggerType(Property p) {
    String swaggerType = super.getSwaggerType(p);
    String type = null;
    if(typeMapping.containsKey(swaggerType)) {
      type = typeMapping.get(swaggerType);
      if(languageSpecificPrimitives.contains(type)) {
        return type;
      }
    }
    else
      type = swaggerType;
    return type;
  }

  public String toDefaultValue(Property p) {
	// TODO: Support Python def value
    return "null";
<<<<<<< HEAD
  }
=======
  }	

  @Override
  public String toVarName(String name) {
    // replace - with _ e.g. created-at => created_at
    name = name.replaceAll("-", "_");

    // if it's all uppper case, convert to lower case
    if (name.matches("^[A-Z_]*$"))
      name = name.toLowerCase();

    // camelize (lower first character) the variable name
    // petId => pet_id
    name = underscore(name);

    // for reserved word or word starting with number, append _
    if(reservedWords.contains(name) || name.matches("^\\d.*"))
      name = escapeReservedWord(name);

    return name;
  }

  @Override
  public String toParamName(String name) {
    // should be the same as variable name
    return toVarName(name);
  }

  @Override
  public String toModelName(String name) {
    // model name cannot use reserved keyword, e.g. return
    if(reservedWords.contains(name))
      throw new RuntimeException(name + " (reserved word) cannot be used as a model name");

    // camelize the model name
    // phone_number => PhoneNumber
    return camelize(name);
  }

  @Override
  public String toModelFilename(String name) {
    // model name cannot use reserved keyword, e.g. return
    if(reservedWords.contains(name))
      throw new RuntimeException(name + " (reserved word) cannot be used as a model name");

    // underscore the model file name
    // PhoneNumber.rb => phone_number.rb
    return underscore(name);
  }

  @Override
  public String toApiFilename(String name) {
    // replace - with _ e.g. created-at => created_at
    name = name.replaceAll("-", "_");

    // e.g. PhoneNumberApi.rb => phone_number_api.rb
    return underscore(name) + "_api";
  }

  @Override
  public String toApiName(String name) {
    if(name.length() == 0)
      return "DefaultApi";
    // e.g. phone_number_api => PhoneNumberApi 
    return camelize(name) + "Api";
  }


>>>>>>> a05251da
}
<|MERGE_RESOLUTION|>--- conflicted
+++ resolved
@@ -1,188 +1,184 @@
-package com.wordnik.swagger.codegen.languages;
-
-import com.wordnik.swagger.codegen.*;
-import com.wordnik.swagger.models.properties.*;
-
-import java.io.File;
-import java.util.*;
-
-public class PythonClientCodegen extends DefaultCodegen implements CodegenConfig {
-  String module = "client";
-
-  public CodegenType getTag() {
-    return CodegenType.CLIENT;
-  }
-
-  public String getName() {
-    return "python";
-  }
-
-  public String getHelp() {
-    return "Generates a Python client library.";
-  }
-
-  public PythonClientCodegen() {
-    super();
-    outputFolder = "generated-code/python";
-    modelTemplateFiles.put("model.mustache", ".py");
-    apiTemplateFiles.put("api.mustache", ".py");
-    templateDir = "python";
-
-    apiPackage = module;
-    modelPackage = module + ".models";
-
-    languageSpecificPrimitives.clear();
-    languageSpecificPrimitives.add("int");
-    languageSpecificPrimitives.add("float");
-    languageSpecificPrimitives.add("long");
-    languageSpecificPrimitives.add("list");
-    languageSpecificPrimitives.add("bool");
-    languageSpecificPrimitives.add("str");
-    languageSpecificPrimitives.add("datetime");
-
-    typeMapping.clear();
-    typeMapping.put("integer", "int");
-    typeMapping.put("float", "float");
-    typeMapping.put("long", "long");
-    typeMapping.put("double", "float");
-    typeMapping.put("array", "list");
-    typeMapping.put("map", "map");
-    typeMapping.put("boolean", "bool");
-    typeMapping.put("string", "str");
-    typeMapping.put("date", "datetime");
-
-    // from https://docs.python.org/release/2.5.4/ref/keywords.html
-    reservedWords = new HashSet<String> (
-      Arrays.asList(
-        "and", "del", "from", "not", "while", "as", "elif", "global", "or", "with",
-        "assert", "else", "if", "pass", "yield", "break", "except", "import",
-        "print", "class", "exec", "in", "raise", "continue", "finally", "is",
-        "return", "def", "for", "lambda", "try"));
-
-    supportingFiles.add(new SupportingFile("README.mustache", "", "README.md"));
-    supportingFiles.add(new SupportingFile("swagger.mustache", module, "swagger.py"));
-    supportingFiles.add(new SupportingFile("__init__package.mustache", module, "__init__.py"));
-    supportingFiles.add(new SupportingFile("__init__model.mustache", modelPackage.replace('.', File.separatorChar), "__init__.py"));
-  }
-
-  @Override
-  public String escapeReservedWord(String name) {
-    return "_" + name;
-  }
-
-  @Override
-  public String apiFileFolder() {
-    return outputFolder + "/" + apiPackage().replace('.', File.separatorChar);
-  }
-
-  public String modelFileFolder() {
-    return outputFolder + "/" + modelPackage().replace('.', File.separatorChar);
-  }
-
-  @Override
-  public String getTypeDeclaration(Property p) {
-    if(p instanceof ArrayProperty) {
-      ArrayProperty ap = (ArrayProperty) p;
-      Property inner = ap.getItems();
-      return getSwaggerType(p) + "[" + getTypeDeclaration(inner) + "]";
-    }
-    else if (p instanceof MapProperty) {
-      MapProperty mp = (MapProperty) p;
-      Property inner = mp.getAdditionalProperties();
-
-      return getSwaggerType(p) + "(String, " + getTypeDeclaration(inner) + ")";
-    }
-    return super.getTypeDeclaration(p);
-  }
-
-  @Override
-  public String getSwaggerType(Property p) {
-    String swaggerType = super.getSwaggerType(p);
-    String type = null;
-    if(typeMapping.containsKey(swaggerType)) {
-      type = typeMapping.get(swaggerType);
-      if(languageSpecificPrimitives.contains(type)) {
-        return type;
-      }
-    }
-    else
-      type = swaggerType;
-    return type;
-  }
-
-  public String toDefaultValue(Property p) {
-	// TODO: Support Python def value
-    return "null";
-<<<<<<< HEAD
-  }
-=======
-  }	
-
-  @Override
-  public String toVarName(String name) {
-    // replace - with _ e.g. created-at => created_at
-    name = name.replaceAll("-", "_");
-
-    // if it's all uppper case, convert to lower case
-    if (name.matches("^[A-Z_]*$"))
-      name = name.toLowerCase();
-
-    // camelize (lower first character) the variable name
-    // petId => pet_id
-    name = underscore(name);
-
-    // for reserved word or word starting with number, append _
-    if(reservedWords.contains(name) || name.matches("^\\d.*"))
-      name = escapeReservedWord(name);
-
-    return name;
-  }
-
-  @Override
-  public String toParamName(String name) {
-    // should be the same as variable name
-    return toVarName(name);
-  }
-
-  @Override
-  public String toModelName(String name) {
-    // model name cannot use reserved keyword, e.g. return
-    if(reservedWords.contains(name))
-      throw new RuntimeException(name + " (reserved word) cannot be used as a model name");
-
-    // camelize the model name
-    // phone_number => PhoneNumber
-    return camelize(name);
-  }
-
-  @Override
-  public String toModelFilename(String name) {
-    // model name cannot use reserved keyword, e.g. return
-    if(reservedWords.contains(name))
-      throw new RuntimeException(name + " (reserved word) cannot be used as a model name");
-
-    // underscore the model file name
-    // PhoneNumber.rb => phone_number.rb
-    return underscore(name);
-  }
-
-  @Override
-  public String toApiFilename(String name) {
-    // replace - with _ e.g. created-at => created_at
-    name = name.replaceAll("-", "_");
-
-    // e.g. PhoneNumberApi.rb => phone_number_api.rb
-    return underscore(name) + "_api";
-  }
-
-  @Override
-  public String toApiName(String name) {
-    if(name.length() == 0)
-      return "DefaultApi";
-    // e.g. phone_number_api => PhoneNumberApi 
-    return camelize(name) + "Api";
-  }
-
-
->>>>>>> a05251da
-}
+package com.wordnik.swagger.codegen.languages;
+
+import com.wordnik.swagger.codegen.*;
+import com.wordnik.swagger.models.properties.*;
+
+import java.io.File;
+import java.util.*;
+
+public class PythonClientCodegen extends DefaultCodegen implements CodegenConfig {
+  String module = "client";
+
+  public CodegenType getTag() {
+    return CodegenType.CLIENT;
+  }
+
+  public String getName() {
+    return "python";
+  }
+
+  public String getHelp() {
+    return "Generates a Python client library.";
+  }
+
+  public PythonClientCodegen() {
+    super();
+    outputFolder = "generated-code/python";
+    modelTemplateFiles.put("model.mustache", ".py");
+    apiTemplateFiles.put("api.mustache", ".py");
+    templateDir = "python";
+
+    apiPackage = module;
+    modelPackage = module + ".models";
+
+    languageSpecificPrimitives.clear();
+    languageSpecificPrimitives.add("int");
+    languageSpecificPrimitives.add("float");
+    languageSpecificPrimitives.add("long");
+    languageSpecificPrimitives.add("list");
+    languageSpecificPrimitives.add("bool");
+    languageSpecificPrimitives.add("str");
+    languageSpecificPrimitives.add("datetime");
+
+    typeMapping.clear();
+    typeMapping.put("integer", "int");
+    typeMapping.put("float", "float");
+    typeMapping.put("long", "long");
+    typeMapping.put("double", "float");
+    typeMapping.put("array", "list");
+    typeMapping.put("map", "map");
+    typeMapping.put("boolean", "bool");
+    typeMapping.put("string", "str");
+    typeMapping.put("date", "datetime");
+
+    // from https://docs.python.org/release/2.5.4/ref/keywords.html
+    reservedWords = new HashSet<String> (
+      Arrays.asList(
+        "and", "del", "from", "not", "while", "as", "elif", "global", "or", "with",
+        "assert", "else", "if", "pass", "yield", "break", "except", "import",
+        "print", "class", "exec", "in", "raise", "continue", "finally", "is",
+        "return", "def", "for", "lambda", "try"));
+
+    supportingFiles.add(new SupportingFile("README.mustache", "", "README.md"));
+    supportingFiles.add(new SupportingFile("swagger.mustache", module, "swagger.py"));
+    supportingFiles.add(new SupportingFile("__init__package.mustache", module, "__init__.py"));
+    supportingFiles.add(new SupportingFile("__init__model.mustache", modelPackage.replace('.', File.separatorChar), "__init__.py"));
+  }
+
+  @Override
+  public String escapeReservedWord(String name) {
+    return "_" + name;
+  }
+
+  @Override
+  public String apiFileFolder() {
+    return outputFolder + "/" + apiPackage().replace('.', File.separatorChar);
+  }
+
+  public String modelFileFolder() {
+    return outputFolder + "/" + modelPackage().replace('.', File.separatorChar);
+  }
+
+  @Override
+  public String getTypeDeclaration(Property p) {
+    if(p instanceof ArrayProperty) {
+      ArrayProperty ap = (ArrayProperty) p;
+      Property inner = ap.getItems();
+      return getSwaggerType(p) + "[" + getTypeDeclaration(inner) + "]";
+    }
+    else if (p instanceof MapProperty) {
+      MapProperty mp = (MapProperty) p;
+      Property inner = mp.getAdditionalProperties();
+
+      return getSwaggerType(p) + "(String, " + getTypeDeclaration(inner) + ")";
+    }
+    return super.getTypeDeclaration(p);
+  }
+
+  @Override
+  public String getSwaggerType(Property p) {
+    String swaggerType = super.getSwaggerType(p);
+    String type = null;
+    if(typeMapping.containsKey(swaggerType)) {
+      type = typeMapping.get(swaggerType);
+      if(languageSpecificPrimitives.contains(type)) {
+        return type;
+      }
+    }
+    else
+      type = swaggerType;
+    return type;
+  }
+
+  public String toDefaultValue(Property p) {
+	// TODO: Support Python def value
+    return "null";
+  }	
+
+  @Override
+  public String toVarName(String name) {
+    // replace - with _ e.g. created-at => created_at
+    name = name.replaceAll("-", "_");
+
+    // if it's all uppper case, convert to lower case
+    if (name.matches("^[A-Z_]*$"))
+      name = name.toLowerCase();
+
+    // camelize (lower first character) the variable name
+    // petId => pet_id
+    name = underscore(name);
+
+    // for reserved word or word starting with number, append _
+    if(reservedWords.contains(name) || name.matches("^\\d.*"))
+      name = escapeReservedWord(name);
+
+    return name;
+  }
+
+  @Override
+  public String toParamName(String name) {
+    // should be the same as variable name
+    return toVarName(name);
+  }
+
+  @Override
+  public String toModelName(String name) {
+    // model name cannot use reserved keyword, e.g. return
+    if(reservedWords.contains(name))
+      throw new RuntimeException(name + " (reserved word) cannot be used as a model name");
+
+    // camelize the model name
+    // phone_number => PhoneNumber
+    return camelize(name);
+  }
+
+  @Override
+  public String toModelFilename(String name) {
+    // model name cannot use reserved keyword, e.g. return
+    if(reservedWords.contains(name))
+      throw new RuntimeException(name + " (reserved word) cannot be used as a model name");
+
+    // underscore the model file name
+    // PhoneNumber.rb => phone_number.rb
+    return underscore(name);
+  }
+
+  @Override
+  public String toApiFilename(String name) {
+    // replace - with _ e.g. created-at => created_at
+    name = name.replaceAll("-", "_");
+
+    // e.g. PhoneNumberApi.rb => phone_number_api.rb
+    return underscore(name) + "_api";
+  }
+
+  @Override
+  public String toApiName(String name) {
+    if(name.length() == 0)
+      return "DefaultApi";
+    // e.g. phone_number_api => PhoneNumberApi 
+    return camelize(name) + "Api";
+  }
+
+
+}