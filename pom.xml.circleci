--- conflicted
+++ resolved
@@ -9,11 +9,7 @@
     <artifactId>swagger-codegen-project</artifactId>
     <packaging>pom</packaging>
     <name>swagger-codegen-project</name>
-<<<<<<< HEAD
     <version>2.3.0-SNAPSHOT</version>
-=======
-    <version>2.2.3</version>
->>>>>>> 049b1b2b
     <url>https://github.com/swagger-api/swagger-codegen</url>
     <scm>
         <connection>scm:git:git@github.com:swagger-api/swagger-codegen.git</connection>
@@ -920,11 +916,7 @@
         </repository>
     </repositories>
     <properties>
-<<<<<<< HEAD
-        <swagger-parser-version>1.0.30</swagger-parser-version>
-=======
         <swagger-parser-version>1.0.31</swagger-parser-version>
->>>>>>> 049b1b2b
         <scala-version>2.11.1</scala-version>
         <felix-version>3.3.0</felix-version>
         <swagger-core-version>1.5.15</swagger-core-version>
